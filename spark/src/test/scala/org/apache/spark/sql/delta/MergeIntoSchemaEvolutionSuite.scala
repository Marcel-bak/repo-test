/*
 * Copyright (2021) The Delta Lake Project Authors.
 *
 * Licensed under the Apache License, Version 2.0 (the "License");
 * you may not use this file except in compliance with the License.
 * You may obtain a copy of the License at
 *
 * http://www.apache.org/licenses/LICENSE-2.0
 *
 * Unless required by applicable law or agreed to in writing, software
 * distributed under the License is distributed on an "AS IS" BASIS,
 * WITHOUT WARRANTIES OR CONDITIONS OF ANY KIND, either express or implied.
 * See the License for the specific language governing permissions and
 * limitations under the License.
 */

package org.apache.spark.sql.delta

import scala.language.implicitConversions

import org.apache.spark.sql.delta.sources.DeltaSQLConf

import org.apache.spark.sql.{AnalysisException, DataFrame, QueryTest, Row}
import org.apache.spark.sql.functions.{array, current_date, lit, struct}
import org.apache.spark.sql.internal.SQLConf
import org.apache.spark.sql.internal.SQLConf.StoreAssignmentPolicy
import org.apache.spark.sql.test.SharedSparkSession
import org.apache.spark.sql.types.{ArrayType, IntegerType, LongType, MapType, NullType, StringType, StructType}
import org.apache.spark.util.Utils






/**
 * Trait collecting all other schema evolution test traits for convenience.
 */
trait MergeIntoSchemaEvolutionAllTests extends MergeIntoSchemaEvolutionCoreTests
  with MergeIntoSchemaEvolutionBaseTests
  with MergeIntoSchemaEvolutionNotMatchedBySourceTests
  with MergeIntoNestedStructEvolutionTests {
    self: QueryTest with MergeIntoSchemaEvolutionMixin with MergeIntoTestUtils
      with SharedSparkSession =>
  }

/**
 * Trait collecting schema evolution test runner methods and other helpers.
 */
trait MergeIntoSchemaEvolutionMixin {
  self: QueryTest with SharedSparkSession with MergeIntoTestUtils =>

  /**
   * Test runner used by most non-nested schema evolution tests. Runs the MERGE operation once with
   * schema evolution disabled then with schema evolution enabled. Tests must provide for each case
   * either the expected result or the expected error message but not both.
   */
  // scalastyle:off argcount
  protected def testEvolution(name: String)(
      targetData: => DataFrame,
      sourceData: => DataFrame,
      cond: String = "t.key = s.key",
      clauses: Seq[MergeClause] = Seq.empty,
      expected: => DataFrame = null,
      expectedWithoutEvolution: => DataFrame = null,
      expectErrorContains: String = null,
      expectErrorWithoutEvolutionContains: String = null,
      confs: Seq[(String, String)] = Seq(),
      partitionCols: Seq[String] = Seq.empty): Unit = {

    def executeMergeAndAssert(
        df: DataFrame,
        error: String,
        // Ideally we would like to use `MergeClause*` instead of `Seq[MergeClause]` but it's not
        // allowed in Scala 2.13. The error message is:
        //    Repeated parameters are only allowed in method signatures. Use `Seq` instead.
        executeMergeFunction: (String, String, String, Seq[MergeClause]) => Unit): Unit = {
      append(targetData, partitionCols)
      withTempView("source") {
        sourceData.createOrReplaceTempView("source")

        if (error != null) {
          val ex = intercept[AnalysisException] {
            executeMergeFunction(s"delta.`$tempPath` t", s"source s", cond, clauses.toSeq)
          }
          errorContains(ex.getMessage, error)
        } else {
          executeMergeFunction(s"delta.`$tempPath` t", s"source s", cond, clauses.toSeq)
          checkAnswer(
            spark.read.format("delta").load(tempPath),
            df.collect())
          assert(spark.read.format("delta").load(tempPath).schema.asNullable ===
            df.schema.asNullable)
        }
      }
    }

    test(s"schema evolution - $name - with evolution disabled") {
      withSQLConf(confs: _*) {
        executeMergeAndAssert(
          expectedWithoutEvolution,
          expectErrorWithoutEvolutionContains,
          (tgt, src, cond, clauses) => executeMerge(tgt, src, cond, clauses: _*))
      }
    }

<<<<<<< HEAD
    test(s"schema evolution - $name - on via DeltaSQLConf") {
      withSQLConf((confs :+ (DeltaSQLConf.DELTA_SCHEMA_AUTO_MIGRATE.key, "true")): _*) {
        executeMergeAndAssert(
          expected,
          expectErrorContains,
          (tgt, src, cond, clauses) => executeMerge(tgt, src, cond, clauses: _*))
=======
          if (expectErrorContains != null) {
            val ex = intercept[AnalysisException] {
              executeMerge(s"delta.`$tempPath` t", s"source s", cond,
                clauses.toSeq: _*)
            }
            errorContains(Utils.exceptionString(ex), expectErrorContains)
          } else {
            executeMerge(s"delta.`$tempPath` t", s"source s", cond,
              clauses.toSeq: _*)
            checkAnswer(
              spark.read.format("delta").load(tempPath),
              expected.collect())
            assert(spark.read.format("delta").load(tempPath).schema.asNullable ===
              expected.schema.asNullable)
          }
        }
>>>>>>> 60914cdd
      }
    }
  }
  // scalastyle:on argcount

   /**
   * Test runner used by most nested schema evolution tests. Similar to `testEvolution()` except
   * that the target & source data and expected results are parsed as JSON strings for convenience.
   */
  // scalastyle:off argcount
  protected def testNestedStructsEvolution(name: String)(
      target: Seq[String],
      source: Seq[String],
      targetSchema: StructType,
      sourceSchema: StructType,
      cond: String = "t.key = s.key",
      clauses: Seq[MergeClause] = Seq.empty,
      result: Seq[String] = null,
      resultSchema: StructType = null,
      resultWithoutEvolution: Seq[String] = null,
      expectErrorContains: String = null,
      expectErrorWithoutEvolutionContains: String = null,
      confs: Seq[(String, String)] = Seq()): Unit = {
    testEvolution(name) (
      targetData = readFromJSON(target, targetSchema),
      sourceData = readFromJSON(source, sourceSchema),
      cond,
      clauses = clauses,
      expected =
        if (result != null ) {
          val schema = if (resultSchema != null) resultSchema else targetSchema
          readFromJSON(result, schema)
        } else {
          null
        },
      expectErrorContains = expectErrorContains,
      expectedWithoutEvolution =
        if (resultWithoutEvolution != null) {
          readFromJSON(resultWithoutEvolution, targetSchema)
        } else {
          null
        },
      expectErrorWithoutEvolutionContains = expectErrorWithoutEvolutionContains,
      confs = confs
    )
  }
  // scalastyle:on argcount
}

/**
 * Trait collecting a subset of tests providing core coverage for schema evolution. Mix this trait
 * in other suites to get basic test coverage for schema evolution in combination with other
 * features, e.g. CDF, DVs.
 */
trait MergeIntoSchemaEvolutionCoreTests {
  self: QueryTest with MergeIntoSchemaEvolutionMixin with MergeIntoTestUtils
    with SharedSparkSession =>

  import testImplicits._

  testEvolution("new column with only insert *")(
    targetData = Seq((0, 0), (1, 10), (3, 30)).toDF("key", "value"),
    sourceData = Seq((1, 1, "extra1"), (2, 2, "extra2")).toDF("key", "value", "extra"),
    clauses = insert("*") :: Nil,
    expected =
      ((0, 0, null) +: (3, 30, null) +: // unchanged
        (1, 10, null) +:  // not updated
        (2, 2, "extra2") +: Nil // newly inserted
      ).toDF("key", "value", "extra"),
    expectedWithoutEvolution =
      ((0, 0) +: (3, 30) +: (1, 10) +: (2, 2) +: Nil).toDF("key", "value")
  )

  testEvolution("new column with only update *")(
    targetData = Seq((0, 0), (1, 10), (3, 30)).toDF("key", "value"),
    sourceData = Seq((1, 1, "extra1"), (2, 2, "extra2")).toDF("key", "value", "extra"),
    clauses = update("*") :: Nil,
    expected =
      ((0, 0, null) +: (3, 30, null) +:
        (1, 1, "extra1") +: // updated
        Nil // row 2 not inserted
      ).toDF("key", "value", "extra"),
    expectedWithoutEvolution = ((0, 0) +: (3, 30) +: (1, 1) +: Nil).toDF("key", "value")
  )

  testEvolution("new column with insert * and delete not matched by source")(
    sourceData = Seq((1, 1, "extra1"), (2, 2, "extra2")).toDF("key", "value", "extra"),
    targetData = Seq((0, 0), (1, 10), (3, 30)).toDF("key", "value"),
    clauses = insert("*") ::
      deleteNotMatched() :: Nil,
    expected = Seq(
      // (0, 0) Not matched by source, deleted
      (1, 10, null), // Matched, updated
      (2, 2, "extra2") // Not matched by target, inserted
      // (3, 30) Not matched by source, deleted
    ).toDF("key", "value", "extra"),
    expectedWithoutEvolution = Seq((1, 10), (2, 2)).toDF("key", "value"))

  testNestedStructsEvolution("new nested source field added when updating top-level column")(
    target = Seq("""{ "key": "A", "value": { "a": 1 } }"""),
    source = Seq("""{ "key": "A", "value": { "a": 2, "b": 3 } }"""),
    targetSchema = new StructType()
      .add("key", StringType)
      .add("value", new StructType()
        .add("a", IntegerType)),
    sourceSchema = new StructType()
      .add("key", StringType)
      .add("value", new StructType()
        .add("a", IntegerType)
        .add("b", IntegerType)),
    clauses = update("value = s.value") :: Nil,
    result = Seq("""{ "key": "A", "value": { "a": 2, "b": 3 } }"""),
    resultSchema = new StructType()
      .add("key", StringType)
      .add("value", new StructType()
        .add("a", IntegerType)
        .add("b", IntegerType)),
    expectErrorWithoutEvolutionContains = "Cannot cast")
}

/**
 * Trait collecting all base and misc tests for schema evolution.
 */
trait MergeIntoSchemaEvolutionBaseTests {
  self: QueryTest with MergeIntoSchemaEvolutionMixin with MergeIntoTestUtils
    with SharedSparkSession =>

  import testImplicits._

  /**
   * Helper method similar to [[testEvolution()]] but without aliasing the target and source tables
   * as 't' and 's'. Used to check that attribute resolution works correctly with schema evolution
   * when using column name qualified with the actual table name: `table_name.column`.
   */
  def testEvolutionWithoutTableAliases(name: String)(
      targetData: => DataFrame,
      sourceData: => DataFrame,
      clauses: MergeClause*)(
      expected: => Seq[Row] = Seq.empty,
      expectErrorContains: String = null,
      expectErrorWithoutEvolutionContains: String = null): Unit =
    for (schemaEvolutionEnabled <- BOOLEAN_DOMAIN)
    test(s"schema evolution - $name - schemaEvolutionEnabled= $schemaEvolutionEnabled") {
      withTable("target", "source") {
        targetData.write.format("delta").saveAsTable("target")
        sourceData.write.format("delta").saveAsTable("source")
        withSQLConf(DeltaSQLConf.DELTA_SCHEMA_AUTO_MIGRATE.key -> schemaEvolutionEnabled.toString) {
          if (!schemaEvolutionEnabled && expectErrorWithoutEvolutionContains != null) {
            val ex = intercept[AnalysisException] {
              executeMerge(tgt = "target", src = "source", cond = "1 = 1", clauses: _*)
            }
            errorContains(ex.getMessage, expectErrorWithoutEvolutionContains)
          } else if (schemaEvolutionEnabled && expectErrorContains != null) {
            val ex = intercept[AnalysisException] {
              executeMerge(tgt = "target", src = "source", cond = "1 = 1", clauses: _*)
            }
            errorContains(ex.getMessage, expectErrorContains)
          } else {
            executeMerge(tgt = "target", src = "source", cond = "1 = 1", clauses: _*)
            checkAnswer(spark.read.table("target"), expected)
          }
        }
      }
    }


  // Schema evolution with UPDATE SET alone
  testEvolution("new column with update set")(
    targetData = Seq((0, 0), (1, 10), (3, 30)).toDF("key", "value"),
    sourceData = Seq((1, 1, "extra1"), (2, 2, "extra2")).toDF("key", "value", "extra"),
    clauses = update(set = "key = s.key, value = s.value, extra = s.extra") :: Nil,
    expected = ((0, 0, null) +: (3, 30, null) +: (1, 1, "extra1") +: Nil)
      .toDF("key", "value", "extra"),
    expectErrorWithoutEvolutionContains = "cannot resolve extra in UPDATE clause")

  testEvolution("new column updated with value from existing column")(
    targetData = Seq((0, 0), (1, 10), (3, 30)).toDF("key", "value"),
    sourceData = Seq((1, 1, -1), (2, 2, -2))
      .toDF("key", "value", "extra"),
    clauses = update(set = "extra = s.value") :: Nil,
    expected = ((0, 0, null) +: (1, 10, 1) +: (3, 30, null) +: Nil)
      .asInstanceOf[List[(Integer, Integer, Integer)]]
      .toDF("key", "value", "extra"),
    expectErrorWithoutEvolutionContains = "cannot resolve extra in UPDATE clause")

  // Schema evolution with INSERT alone
  testEvolution("new column with insert values")(
    targetData = Seq((0, 0), (1, 10), (3, 30)).toDF("key", "value"),
    sourceData = Seq((1, 1, "extra1"), (2, 2, "extra2")).toDF("key", "value", "extra"),
    clauses = insert(values = "(key, value, extra) VALUES (s.key, s.value, s.extra)") :: Nil,
    expected = ((0, 0, null) +: (1, 10, null) +: (3, 30, null) +: (2, 2, "extra2") +: Nil)
      .toDF("key", "value", "extra"),
    expectErrorWithoutEvolutionContains = "cannot resolve extra in INSERT clause")

   testEvolution("new column inserted with value from existing column")(
    targetData = Seq((0, 0), (1, 10), (3, 30)).toDF("key", "value"),
    sourceData = Seq((1, 1, -1), (2, 2, -2))
      .toDF("key", "value", "extra"),
    clauses = insert(values = "(key, extra) VALUES (s.key, s.value)") :: Nil,
    expected = ((0, 0, null) +: (1, 10, null) +: (3, 30, null) +: (2, null, 2) +: Nil)
      .asInstanceOf[List[(Integer, Integer, Integer)]]
      .toDF("key", "value", "extra"),
    expectErrorWithoutEvolutionContains = "cannot resolve extra in INSERT clause")

  // Schema evolution (UPDATE) with two new columns in the source but only one added to the target.
  testEvolution("new column with update set and column not updated")(
    targetData = Seq((0, 0), (1, 10), (3, 30)).toDF("key", "value"),
    sourceData = Seq((1, 1, "extra1", "unused1"), (2, 2, "extra2", "unused2"))
      .toDF("key", "value", "extra", "unused"),
    clauses = update(set = "extra = s.extra") :: Nil,
    expected = ((0, 0, null) +: (1, 10, "extra1") +: (3, 30, null) +: Nil)
      .asInstanceOf[List[(Integer, Integer, String)]]
      .toDF("key", "value", "extra"),
    expectErrorWithoutEvolutionContains = "cannot resolve extra in UPDATE clause")

  testEvolution("new column updated from other new column")(
    targetData = Seq((0, 0), (1, 10), (3, 30)).toDF("key", "value"),
    sourceData = Seq((1, 1, "extra1", "unused1"), (2, 2, "extra2", "unused2"))
      .toDF("key", "value", "extra", "unused"),
    clauses = update(set = "extra = s.unused") :: Nil,
    expected = ((0, 0, null) +: (1, 10, "unused1") +: (3, 30, null) +: Nil)
      .asInstanceOf[List[(Integer, Integer, String)]]
      .toDF("key", "value", "extra"),
    expectErrorWithoutEvolutionContains = "cannot resolve extra in UPDATE clause")

  // Schema evolution (INSERT) with two new columns in the source but only one added to the target.
  testEvolution("new column with insert values and column not inserted")(
    targetData = Seq((0, 0), (1, 10), (3, 30)).toDF("key", "value"),
    sourceData = Seq((1, 1, "extra1", "unused1"), (2, 2, "extra2", "unused2"))
      .toDF("key", "value", "extra", "unused"),
    clauses = insert(values = "(key, extra) VALUES (s.key, s.extra)") :: Nil,
    expected = ((0, 0, null) +: (1, 10, null) +: (3, 30, null) +: (2, null, "extra2") +: Nil)
      .asInstanceOf[List[(Integer, Integer, String)]]
      .toDF("key", "value", "extra"),
    expectErrorWithoutEvolutionContains = "cannot resolve extra in INSERT clause")

  testEvolution("new column inserted from other new column")(
    targetData = Seq((0, 0), (1, 10), (3, 30)).toDF("key", "value"),
    sourceData = Seq((1, 1, "extra1", "unused1"), (2, 2, "extra2", "unused2"))
      .toDF("key", "value", "extra", "unused"),
    clauses = insert(values = "(key, extra) VALUES (s.key, s.unused)") :: Nil,
    expected = ((0, 0, null) +: (1, 10, null) +: (3, 30, null) +: (2, null, "unused2") +: Nil)
      .asInstanceOf[List[(Integer, Integer, String)]]
      .toDF("key", "value", "extra"),
    expectErrorWithoutEvolutionContains = "cannot resolve extra in INSERT clause")

  // Schema evolution with two new columns added by UPDATE and INSERT resp.
  testEvolution("new column added by insert and other new column added by update")(
    targetData = Seq((0, 0), (1, 10), (3, 30)).toDF("key", "value"),
    sourceData = Seq((1, 1, "extra1", "other1"), (2, 2, "extra2", "other2"))
      .toDF("key", "value", "extra", "other"),
    clauses = update(set = "extra = s.extra") ::
      insert(values = "(key, other) VALUES (s.key, s.other)") :: Nil,
    expected =
      ((0, 0, null, null) +:
       (1, 10, "extra1", null) +:
       (3, 30, null, null) +:
       (2, null, null, "other2") +: Nil)
      .asInstanceOf[List[(Integer, Integer, String, String)]]
      .toDF("key", "value", "extra", "other"),
    expectErrorWithoutEvolutionContains = "cannot resolve extra in UPDATE clause")

  // No schema evolution
  testEvolution("old column updated from new column")(
    targetData = Seq((0, 0), (1, 10), (3, 30)).toDF("key", "value"),
    sourceData = Seq((1, 1, -1), (2, 2, -2))
      .toDF("key", "value", "extra"),
    clauses = update(set = "value = s.extra") :: Nil,
    expected = ((0, 0) +: (1, -1) +: (3, 30) +: Nil).toDF("key", "value"),
    expectedWithoutEvolution = ((0, 0) +: (1, -1) +: (3, 30) +: Nil).toDF("key", "value"))

  testEvolution("old column inserted from new column")(
    targetData = Seq((0, 0), (1, 10), (3, 30)).toDF("key", "value"),
    sourceData = Seq((1, 1, -1), (2, 2, -2))
      .toDF("key", "value", "extra"),
    clauses = insert(values = "(key) VALUES (s.extra)") :: Nil,
    expected = ((0, 0) +: (1, 10) +: (3, 30) +: (-2, null) +: Nil)
      .asInstanceOf[List[(Integer, Integer)]]
      .toDF("key", "value"),
    expectedWithoutEvolution = ((0, 0) +: (1, 10) +: (3, 30) +: (-2, null) +: Nil)
      .asInstanceOf[List[(Integer, Integer)]]
      .toDF("key", "value"))

  testEvolution("new column with insert existing column")(
    targetData = Seq((0, 0), (1, 10), (3, 30)).toDF("key", "value"),
    sourceData = Seq((1, 1, "extra1"), (2, 2, "extra2")).toDF("key", "value", "extra"),
    clauses = insert(values = "(key) VALUES (s.key)") :: Nil,
    expected = ((0, 0) +: (1, 10) +: (2, null) +: (3, 30) +: Nil)
      .asInstanceOf[List[(Integer, Integer)]]
      .toDF("key", "value"),
    expectedWithoutEvolution = ((0, 0) +: (1, 10) +: (2, null) +: (3, 30) +: Nil)
      .asInstanceOf[List[(Integer, Integer)]]
      .toDF("key", "value"))

  // Column doesn't exist with UPDATE/INSERT alone.
  testEvolution("update set nonexistent column")(
    targetData = Seq((0, 0), (1, 10), (3, 30)).toDF("key", "value"),
    sourceData = Seq((1, 1, "extra1"), (2, 2, "extra2")).toDF("key", "value", "extra"),
    clauses = update(set = "nonexistent = s.extra") :: Nil,
    expectErrorContains = "cannot resolve nonexistent in UPDATE clause",
    expectErrorWithoutEvolutionContains = "cannot resolve nonexistent in UPDATE clause")

  testEvolution("insert values nonexistent column")(
    targetData = Seq((0, 0), (1, 10), (3, 30)).toDF("key", "value"),
    sourceData = Seq((1, 1, "extra1"), (2, 2, "extra2")).toDF("key", "value", "extra"),
    clauses = insert(values = "(nonexistent) VALUES (s.extra)") :: Nil,
    expectErrorContains = "cannot resolve nonexistent in INSERT clause",
    expectErrorWithoutEvolutionContains = "cannot resolve nonexistent in INSERT clause")

  testEvolution("new column with update set and update *")(
    targetData = Seq((0, 0), (1, 10), (2, 20)).toDF("key", "value"),
    sourceData = Seq((1, 1, "extra1"), (2, 2, "extra2")).toDF("key", "value", "extra"),
    clauses = update(condition = "s.key < 2", set = "value = s.value") :: update("*") :: Nil,
    expected =
      ((0, 0, null) +:
        (1, 1, null) +: // updated by first clause
        (2, 2, "extra2") +: // updated by second clause
        Nil
      ).toDF("key", "value", "extra"),
    expectedWithoutEvolution = ((0, 0) +: (1, 1) +: (2, 2) +: Nil).toDF("key", "value")
  )

  testEvolution("update * with column not in source")(
    targetData = Seq((0, 0, 0), (1, 10, 10), (3, 30, 30)).toDF("key", "value", "extra"),
    sourceData = Seq((1, 1), (2, 2)).toDF("key", "value"),
    clauses = update("*") :: Nil,
    // update went through even though `extra` wasn't there
    expected = ((0, 0, 0) +: (1, 1, 10) +: (3, 30, 30) +: Nil).toDF("key", "value", "extra"),
    expectErrorWithoutEvolutionContains = "cannot resolve extra in UPDATE clause"
  )

  testEvolution("insert * with column not in source")(
    targetData = Seq((0, 0, 0), (1, 10, 10), (3, 30, 30)).toDF("key", "value", "extra"),
    sourceData = Seq((1, 1), (2, 2)).toDF("key", "value"),
    clauses = insert("*") :: Nil,
    // insert went through even though `extra` wasn't there
    expected = ((0, 0, 0) +: (1, 10, 10) +: (2, 2, null) +: (3, 30, 30) +: Nil)
      .asInstanceOf[List[(Integer, Integer, Integer)]]
      .toDF("key", "value", "extra"),
    expectErrorWithoutEvolutionContains = "cannot resolve extra in INSERT clause"
  )

  testEvolution("explicitly insert subset of columns")(
    targetData = Seq((0, 0, 0), (1, 10, 10), (3, 30, 30)).toDF("key", "value", "extra"),
    sourceData = Seq((1, 1, 1), (2, 2, 2)).toDF("key", "value", "extra"),
    clauses = insert("(key, value) VALUES (s.key, s.value)") :: Nil,
    // 2 should have extra = null, since extra wasn't in the insert spec.
    expected = ((0, 0, 0) +: (1, 10, 10) +: (2, 2, null) +: (3, 30, 30) +: Nil)
      .asInstanceOf[List[(Integer, Integer, Integer)]]
      .toDF("key", "value", "extra"),
    expectedWithoutEvolution = ((0, 0, 0) +: (1, 10, 10) +: (2, 2, null) +: (3, 30, 30) +: Nil)
      .asInstanceOf[List[(Integer, Integer, Integer)]]
      .toDF("key", "value", "extra")
  )

  testEvolution("explicitly update one column")(
    targetData = Seq((0, 0), (1, 10), (3, 30)).toDF("key", "value"),
    sourceData = Seq((1, 1, 1), (2, 2, 2)).toDF("key", "value", "extra"),
    clauses = update("value = s.value") :: Nil,
    // Both results should be the same - we're checking that no evolution logic triggers
    // even though there's an extra source column.
    expected = ((0, 0) +: (1, 1) +: (3, 30) +: Nil).toDF("key", "value"),
    expectedWithoutEvolution = ((0, 0) +: (1, 1) +: (3, 30) +: Nil).toDF("key", "value")
  )

  testEvolution("new column with update non-* and insert *")(
    targetData = Seq((0, 0), (1, 10), (3, 30)).toDF("key", "value"),
    sourceData = Seq((1, 1, 1), (2, 2, 2)).toDF("key", "value", "extra"),
    clauses = update("key = s.key, value = s.value") :: insert("*") :: Nil,
    expected = ((0, 0, null) +: (2, 2, 2) +: (3, 30, null) +:
      // null because `extra` isn't an update action, even though it's 1 in the source data
      (1, 1, null) +: Nil)
      .asInstanceOf[List[(Integer, Integer, Integer)]].toDF("key", "value", "extra"),
    expectedWithoutEvolution = ((0, 0) +: (2, 2) +: (3, 30) +: (1, 1) +: Nil).toDF("key", "value")
  )

  testEvolution("new column with update * and insert non-*")(
    targetData = Seq((0, 0), (1, 10), (3, 30)).toDF("key", "value"),
    sourceData = Seq((1, 1, 1), (2, 2, 2)).toDF("key", "value", "extra"),
    clauses = update("*") :: insert("(key, value) VALUES (s.key, s.value)") :: Nil,
    expected = ((0, 0, null) +: (1, 1, 1) +: (3, 30, null) +:
      // null because `extra` isn't an insert action, even though it's 2 in the source data
      (2, 2, null) +: Nil)
      .asInstanceOf[List[(Integer, Integer, Integer)]].toDF("key", "value", "extra"),
    expectedWithoutEvolution = ((0, 0) +: (2, 2) +: (3, 30) +: (1, 1) +: Nil).toDF("key", "value")
  )

  testEvolution(s"case-insensitive insert")(
    targetData = Seq((0, 0), (1, 10), (3, 30)).toDF("key", "value"),
    sourceData = Seq((1, 1), (2, 2)).toDF("key", "VALUE"),
    clauses = insert("(key, value, VALUE) VALUES (s.key, s.value, s.VALUE)") :: Nil,
    expected = ((0, 0) +: (1, 10) +: (3, 30) +: (2, 2) +: Nil).toDF("key", "value"),
    expectedWithoutEvolution = ((0, 0) +: (1, 10) +: (3, 30) +: (2, 2) +: Nil).toDF("key", "value"),
    confs = Seq(SQLConf.CASE_SENSITIVE.key -> "false")
  )

  testEvolution(s"case-sensitive insert")(
    targetData = Seq((0, 0), (1, 10), (3, 30)).toDF("key", "value"),
    sourceData = Seq((1, 1), (2, 2)).toDF("key", "VALUE"),
    clauses = insert("(key, value, VALUE) VALUES (s.key, s.value, s.VALUE)") :: Nil,
    expectErrorContains = "Cannot resolve s.value in INSERT clause",
    expectErrorWithoutEvolutionContains = "Cannot resolve s.value in INSERT clause",
    confs = Seq(SQLConf.CASE_SENSITIVE.key -> "true")
  )

  testEvolution("evolve partitioned table")(
    targetData = Seq((0, 0), (1, 10), (3, 30)).toDF("key", "value"),
    sourceData = Seq((1, 1, "extra1"), (2, 2, "extra2")).toDF("key", "value", "extra"),
    clauses = update("*") :: insert("*") :: Nil,
    expected = ((0, 0, null) +: (1, 1, "extra1") +: (2, 2, "extra2") +: (3, 30, null) +: Nil)
      .toDF("key", "value", "extra"),
    expectedWithoutEvolution = ((0, 0) +: (2, 2) +: (3, 30) +: (1, 1) +: Nil).toDF("key", "value")
  )

  testEvolution("star expansion with names including dots")(
    targetData = Seq((0, 0), (1, 10), (3, 30)).toDF("key", "value.with.dotted.name"),
    sourceData = Seq((1, 1, "extra1"), (2, 2, "extra2")).toDF(
      "key", "value.with.dotted.name", "extra.dotted"),
    clauses = update("*") :: insert("*") :: Nil,
    expected = ((0, 0, null) +: (1, 1, "extra1") +: (2, 2, "extra2") +: (3, 30, null) +: Nil)
      .toDF("key", "value.with.dotted.name", "extra.dotted"),
    expectedWithoutEvolution = ((0, 0) +: (2, 2) +: (3, 30) +: (1, 1) +: Nil)
      .toDF("key", "value.with.dotted.name")
  )

  // Note that incompatible types are those where a cast to the target type can't resolve - any
  // valid cast will be permitted.
  testEvolution("incompatible types in update *")(
    targetData = Seq((0, 0), (1, 10), (3, 30)).toDF("key", "value"),
    sourceData = Seq((1, Array[Byte](1)), (2, Array[Byte](2))).toDF("key", "value"),
    clauses = update("*") :: Nil,
    expectErrorContains =
      "Failed to merge incompatible data types IntegerType and BinaryType",
    expectErrorWithoutEvolutionContains = "cannot cast"
  )

  testEvolution("incompatible types in insert *")(
    targetData = Seq((0, 0), (1, 10), (3, 30)).toDF("key", "value"),
    sourceData = Seq((1, Array[Byte](1)), (2, Array[Byte](2))).toDF("key", "value"),
    clauses = insert("*") :: Nil,
    expectErrorContains = "Failed to merge incompatible data types IntegerType and BinaryType",
    expectErrorWithoutEvolutionContains = "cannot cast"
  )

  // All integral types other than long can be upcasted to integer.
  testEvolution("upcast numeric source types into integer target")(
    targetData = Seq((0, 0), (1, 10), (3, 30)).toDF("key", "value"),
    sourceData = Seq((1.toByte, 1.toShort), (2.toByte, 2.toShort)).toDF("key", "value"),
    clauses = update("*") :: insert("*") :: Nil,
    expected = Seq((0, 0), (1, 1), (2, 2), (3, 30)).toDF("key", "value"),
    expectedWithoutEvolution = Seq((0, 0), (1, 1), (2, 2), (3, 30)).toDF("key", "value")
  )

  // Delta's automatic schema evolution allows converting table columns with a numeric type narrower
  // than integer to integer, because in the underlying Parquet they're all stored as ints.
  testEvolution("upcast numeric target types from integer source")(
    targetData = Seq((0.toByte, 0.toShort), (1.toByte, 10.toShort)).toDF("key", "value"),
    sourceData = Seq((1, 1), (2, 2)).toDF("key", "value"),
    clauses = update("*") :: insert("*") :: Nil,
    expected =
      ((0.toByte, 0.toShort) +:
        (1.toByte, 1.toShort) +:
        (2.toByte, 2.toShort) +: Nil
        ).toDF("key", "value"),
    expectedWithoutEvolution =
      ((0.toByte, 0.toShort) +:
        (1.toByte, 1.toShort) +:
        (2.toByte, 2.toShort) +: Nil
        ).toDF("key", "value")
  )

  testEvolution("upcast int source type into long target")(
    targetData = Seq((0, 0L), (1, 10L), (3, 30L)).toDF("key", "value"),
    sourceData = Seq((1, 1), (2, 2)).toDF("key", "value"),
    clauses = update("*") :: insert("*") :: Nil,
    expected = ((0, 0L) +: (1, 1L) +: (2, 2L) +: (3, 30L) +: Nil).toDF("key", "value"),
    expectedWithoutEvolution =
      ((0, 0L) +: (1, 1L) +: (2, 2L) +: (3, 30L) +: Nil).toDF("key", "value")
  )

  testEvolution("write string into int column")(
    targetData = Seq((0, 0), (1, 10), (3, 30)).toDF("key", "value"),
    sourceData = Seq((1, "1"), (2, "2"), (5, "notANumber")).toDF("key", "value"),
    clauses = insert("*") :: Nil,
    expected = ((0, 0) +: (1, 10) +: (2, 2) +: (3, 30) +: (5, null) +: Nil)
      .asInstanceOf[List[(Integer, Integer)]].toDF("key", "value"),
    expectedWithoutEvolution =
      ((0, 0) +: (1, 10) +: (2, 2) +: (3, 30) +: (5, null) +: Nil)
        .asInstanceOf[List[(Integer, Integer)]].toDF("key", "value"),
    // Disable ANSI as this test needs to cast string "notANumber" to int
    confs = Seq(SQLConf.STORE_ASSIGNMENT_POLICY.key -> "LEGACY")
  )

  // Upcasting is always allowed.
  for (storeAssignmentPolicy <- StoreAssignmentPolicy.values)
  testEvolution("upcast int source type into long target, storeAssignmentPolicy = " +
    s"$storeAssignmentPolicy")(
    targetData = Seq((0, 0L), (1, 1L), (3, 3L)).toDF("key", "value"),
    sourceData = Seq((1, 1), (2, 2)).toDF("key", "value"),
    clauses = update("*") :: insert("*") :: Nil,
    expected =
      ((0, 0L) +: (1, 1L) +: (2, 2L) +: (3, 3L) +: Nil).toDF("key", "value"),
    expectedWithoutEvolution =
      ((0, 0L) +: (1, 1L) +: (2, 2L) +: (3, 3L) +: Nil).toDF("key", "value"),
    confs = Seq(
      SQLConf.STORE_ASSIGNMENT_POLICY.key -> storeAssignmentPolicy.toString,
      DeltaSQLConf.UPDATE_AND_MERGE_CASTING_FOLLOWS_ANSI_ENABLED_FLAG.key -> "false")
  )

  // Casts that are not valid implicit casts (e.g. string -> boolean) are never allowed with
  // schema evolution enabled and allowed only when storeAssignmentPolicy is LEGACY or ANSI when
  // schema evolution is disabled.
  for (storeAssignmentPolicy <- StoreAssignmentPolicy.values - StoreAssignmentPolicy.STRICT)
  testEvolution("invalid implicit cast string source type into boolean target, " +
    s"storeAssignmentPolicy = $storeAssignmentPolicy")(
    targetData = Seq((0, true), (1, false), (3, true)).toDF("key", "value"),
    sourceData = Seq((1, "true"), (2, "false")).toDF("key", "value"),
    clauses = update("*") :: insert("*") :: Nil,
    expectErrorContains = "Failed to merge incompatible data types BooleanType and StringType",
    expectedWithoutEvolution = ((0, true) +: (1, true) +: (2, false) +: (3, true) +: Nil)
      .toDF("key", "value"),
    confs = Seq(
      SQLConf.STORE_ASSIGNMENT_POLICY.key -> storeAssignmentPolicy.toString,
      DeltaSQLConf.UPDATE_AND_MERGE_CASTING_FOLLOWS_ANSI_ENABLED_FLAG.key -> "false")
  )

  // Casts that are not valid implicit casts (e.g. string -> boolean) are not allowed with
  // storeAssignmentPolicy = STRICT.
  testEvolution("invalid implicit cast string source type into boolean target, " +
   s"storeAssignmentPolicy = ${StoreAssignmentPolicy.STRICT}")(
    targetData = Seq((0, true), (1, false), (3, true)).toDF("key", "value"),
    sourceData = Seq((1, "true"), (2, "false")).toDF("key", "value"),
    clauses = update("*") :: insert("*") :: Nil,
    expectErrorContains = "Failed to merge incompatible data types BooleanType and StringType",
    expectErrorWithoutEvolutionContains = "cannot up cast s.value from \"string\" to \"boolean\"",
    confs = Seq(
      SQLConf.STORE_ASSIGNMENT_POLICY.key -> StoreAssignmentPolicy.STRICT.toString,
      DeltaSQLConf.UPDATE_AND_MERGE_CASTING_FOLLOWS_ANSI_ENABLED_FLAG.key -> "false")
  )

  // Valid implicit casts that are not upcasts (e.g. string -> int) are allowed with
  // storeAssignmentPolicy = LEGACY or ANSI.
  for (storeAssignmentPolicy <- StoreAssignmentPolicy.values - StoreAssignmentPolicy.STRICT)
  testEvolution("valid implicit cast string source type into int target, " +
   s"storeAssignmentPolicy = ${storeAssignmentPolicy}")(
    targetData = Seq((0, 0), (1, 1), (3, 3)).toDF("key", "value"),
    sourceData = Seq((1, "1"), (2, "2")).toDF("key", "value"),
    clauses = update("*") :: insert("*") :: Nil,
    expected = ((0, 0)+: (1, 1) +: (2, 2) +: (3, 3)  +: Nil).toDF("key", "value"),
    expectedWithoutEvolution = ((0, 0) +: (1, 1) +: (2, 2) +: (3, 3) +: Nil).toDF("key", "value"),
    confs = Seq(
      SQLConf.STORE_ASSIGNMENT_POLICY.key -> storeAssignmentPolicy.toString,
      DeltaSQLConf.UPDATE_AND_MERGE_CASTING_FOLLOWS_ANSI_ENABLED_FLAG.key -> "false")
  )

  for (storeAssignmentPolicy <- StoreAssignmentPolicy.values - StoreAssignmentPolicy.STRICT)
  testEvolution("valid implicit cast long source type into int target, " +
   s"storeAssignmentPolicy = $storeAssignmentPolicy")(
    targetData = Seq((0, 0), (1, 1), (3, 3)).toDF("key", "value"),
    sourceData = Seq((1, 1L), (2, 2L)).toDF("key", "value"),
    clauses = update("*") :: insert("*") :: Nil,
    expected = ((0, 0)+: (1, 1) +: (2, 2) +: (3, 3)  +: Nil).toDF("key", "value"),
    expectedWithoutEvolution = ((0, 0) +: (1, 1) +: (2, 2) +: (3, 3) +: Nil).toDF("key", "value"),
    confs = Seq(
      SQLConf.STORE_ASSIGNMENT_POLICY.key -> storeAssignmentPolicy.toString,
      DeltaSQLConf.UPDATE_AND_MERGE_CASTING_FOLLOWS_ANSI_ENABLED_FLAG.key -> "false")
  )

  // Valid implicit casts that are not upcasts (e.g. string -> int) are rejected with
  // storeAssignmentPolicy = STRICT.
  testEvolution("valid implicit cast string source type into int target, " +
   s"storeAssignmentPolicy = ${StoreAssignmentPolicy.STRICT}")(
    targetData = Seq((0, 0), (1, 1), (3, 3)).toDF("key", "value"),
    sourceData = Seq((1, "1"), (2, "2")).toDF("key", "value"),
    clauses = update("*") :: insert("*") :: Nil,
    expectErrorContains = "cannot up cast s.value from \"string\" to \"int\"",
    expectErrorWithoutEvolutionContains = "cannot up cast s.value from \"string\" to \"int\"",
    confs = Seq(
      SQLConf.STORE_ASSIGNMENT_POLICY.key -> StoreAssignmentPolicy.STRICT.toString,
      DeltaSQLConf.UPDATE_AND_MERGE_CASTING_FOLLOWS_ANSI_ENABLED_FLAG.key -> "false")
  )

  // This is kinda bug-for-bug compatibility. It doesn't really make sense that infinity is casted
  // to int as Int.MaxValue, but that's the behavior.
  testEvolution("write double into int column")(
    targetData = Seq((0, 0), (1, 10), (3, 30)).toDF("key", "value"),
    sourceData = Seq((1, 1.1), (2, 2.2), (5, Double.PositiveInfinity)).toDF("key", "value"),
    clauses = insert("*") :: Nil,
    expected =
      ((0, 0) +: (1, 10) +: (2, 2) +: (3, 30) +: (5, Int.MaxValue) +: Nil)
        .asInstanceOf[List[(Integer, Integer)]].toDF("key", "value"),
    expectedWithoutEvolution =
      ((0, 0) +: (1, 10) +: (2, 2) +: (3, 30) +: (5, Int.MaxValue) +: Nil)
        .asInstanceOf[List[(Integer, Integer)]].toDF("key", "value"),
    // Disable ANSI as this test needs to cast Double.PositiveInfinity to int
    confs = Seq(SQLConf.STORE_ASSIGNMENT_POLICY.key -> "LEGACY")
  )

  testEvolution("multiple casts with storeAssignmentPolicy = STRICT")(
    targetData = Seq((0L, "0"), (1L, "10"), (3L, "30")).toDF("key", "value"),
    sourceData = Seq((1, 1L), (2, 2L)).toDF("key", "value"),
    clauses = update("*") :: insert("*") :: Nil,
    expected =
      ((0L, "0") +: (1L, "1") +: (2L, "2") +: (3L, "30") +: Nil).toDF("key", "value"),
    expectedWithoutEvolution =
      ((0L, "0") +: (1L, "1") +: (2L, "2") +: (3L, "30") +: Nil).toDF("key", "value"),
    confs = Seq(
      SQLConf.STORE_ASSIGNMENT_POLICY.key -> StoreAssignmentPolicy.STRICT.toString,
      DeltaSQLConf.UPDATE_AND_MERGE_CASTING_FOLLOWS_ANSI_ENABLED_FLAG.key -> "false"))

  testEvolution("new column with storeAssignmentPolicy = STRICT")(
    targetData = Seq((0, 0), (1, 10), (3, 30)).toDF("key", "value"),
    sourceData = Seq((1, 1, "one"), (2, 2, "two")).toDF("key", "value", "extra"),
    clauses = update("value = CAST(s.value AS short)") :: insert("*") :: Nil,
    expected =
      ((0, 0, null) +: (1, 1, null) +: (2, 2, "two") +: (3, 30, null) +: Nil)
        .toDF("key", "value", "extra"),
    expectedWithoutEvolution =
      ((0, 0) +: (1, 1) +: (2, 2) +: (3, 30) +: Nil).toDF("key", "value"),
    confs = Seq(
      SQLConf.STORE_ASSIGNMENT_POLICY.key -> StoreAssignmentPolicy.STRICT.toString,
      DeltaSQLConf.UPDATE_AND_MERGE_CASTING_FOLLOWS_ANSI_ENABLED_FLAG.key -> "false"))

  testEvolution("extra nested column in source - insert")(
    targetData = Seq((1, (1, 10))).toDF("key", "x"),
    sourceData = Seq((2, (2, 20, 30))).toDF("key", "x"),
    clauses = insert("*") :: Nil,
    expected = ((1, (1, 10, null)) +: (2, (2, 20, 30)) +: Nil)
      .asInstanceOf[List[(Integer, (Integer, Integer, Integer))]].toDF("key", "x"),
    expectErrorWithoutEvolutionContains = "Cannot cast"
  )

  testEvolution("missing nested column in source - insert")(
    targetData = Seq((1, (1, 2, 3))).toDF("key", "x"),
    sourceData = Seq((2, (2, 3))).toDF("key", "x"),
    clauses = insert("*") :: Nil,
    expected = ((1, (1, 2, 3)) +: (2, (2, 3, null)) +: Nil)
      .asInstanceOf[List[(Integer, (Integer, Integer, Integer))]].toDF("key", "x"),
    expectErrorWithoutEvolutionContains = "Cannot cast"
  )

  testEvolution("missing nested column resolved by name - insert")(
    targetData = Seq((1, 1, 2, 3)).toDF("key", "a", "b", "c")
      .selectExpr("key", "named_struct('a', a, 'b', b, 'c', c) as x"),
    sourceData = Seq((2, 2, 4)).toDF("key", "a", "c")
      .selectExpr("key", "named_struct('a', a, 'c', c) as x"),
    clauses = insert("*") :: Nil,
    expected = ((1, (1, 2, 3)) +: (2, (2, null, 4)) +: Nil)
      .asInstanceOf[List[(Integer, (Integer, Integer, Integer))]].toDF("key", "x")
      .selectExpr("key", "named_struct('a', x._1, 'b', x._2, 'c', x._3) as x"),
    expectErrorWithoutEvolutionContains = "Cannot cast"
  )

  testEvolution("extra nested column in source - update - single target partition")(
    targetData = Seq((1, (1, 10)), (2, (2, 2000))).toDF("key", "x")
      .selectExpr("key", "named_struct('a', x._1, 'c', x._2) as x").repartition(1),
    sourceData = Seq((1, (10, 100, 1000))).toDF("key", "x")
      .selectExpr("key", "named_struct('a', x._1, 'b', x._2, 'c', x._3) as x"),
    clauses = update("*") :: Nil,
    expected = ((1, (10, 100, 1000)) +: (2, (2, null, 2000)) +: Nil)
      .asInstanceOf[List[(Integer, (Integer, Integer, Integer))]].toDF("key", "x")
      .selectExpr("key", "named_struct('a', x._1, 'c', x._3, 'b', x._2) as x"),
    expectErrorWithoutEvolutionContains = "Cannot cast"
  )

  testEvolution("multiple clauses")(
    // 1 and 2 should be updated from the source, 3 and 4 should be deleted. Only 5 is unchanged
    targetData = Seq((1, "a"), (2, "b"), (3, "c"), (4, "d"), (5, "e")).toDF("key", "targetVal"),
    // 1 and 2 should be updated into the target, 6 and 7 should be inserted. 8 should be ignored
    sourceData = Seq((1, "t"), (2, "u"), (3, "v"), (4, "w"), (6, "x"), (7, "y"), (8, "z"))
      .toDF("key", "srcVal"),
    clauses =
      update("targetVal = srcVal", "s.key = 1") :: update("*", "s.key = 2") ::
      delete("s.key = 3") :: delete("s.key = 4") ::
      insert("(key) VALUES (s.key)", "s.key = 6") :: insert("*", "s.key = 7") :: Nil,
    expected =
      ((1, "t", null) :: (2, "b", "u") :: (5, "e", null) ::
        (6, null, null) :: (7, null, "y") :: Nil)
        .asInstanceOf[List[(Integer, String, String)]].toDF("key", "targetVal", "srcVal"),
    // The UPDATE * clause won't resolve without evolution because the source and target columns
    // don't match.
    expectErrorWithoutEvolutionContains = "cannot resolve targetVal"
  )

  testEvolution("multiple INSERT * clauses with UPDATE")(
    // 1 and 2 should be updated from the source, 3 and 4 should be deleted. Only 5 is unchanged
    targetData = Seq((1, "a"), (2, "b"), (3, "c"), (4, "d"), (5, "e")).toDF("key", "targetVal"),
    // 1 and 2 should be updated into the target, 6 and 7 should be inserted. 8 should be ignored
    sourceData = Seq((1, "t"), (2, "u"), (3, "v"), (4, "w"), (6, "x"), (7, "y"), (8, "z"))
      .toDF("key", "srcVal"),
    clauses =
      update("targetVal = srcVal", "s.key = 1") :: update("*", "s.key = 2") ::
      delete("s.key = 3") :: delete("s.key = 4") ::
      insert("*", "s.key = 6") :: insert("*", "s.key = 7") :: Nil,
    expected =
      ((1, "t", null) :: (2, "b", "u") :: (5, "e", null) ::
        (6, null, "x") :: (7, null, "y") :: Nil)
        .asInstanceOf[List[(Integer, String, String)]].toDF("key", "targetVal", "srcVal"),
    // The UPDATE * clause won't resolve without evolution because the source and target columns
    // don't match.
    expectErrorWithoutEvolutionContains = "cannot resolve targetVal"
  )

  testEvolution("array of struct should work with containsNull as false")(
    targetData = Seq(500000).toDF("key"),
    sourceData = Seq(500000, 100000).toDF("key")
      .withColumn("generalDeduction",
        struct(current_date().as("date"), array(struct(lit(0d).as("data"))))),
    clauses = update("*") :: insert("*") :: Nil,
    expected = Seq(500000, 100000).toDF("key")
      .withColumn("generalDeduction",
        struct(current_date().as("date"), array(struct(lit(0d).as("data"))))),
    expectedWithoutEvolution = Seq(500000, 100000).toDF("key")
  )

  testEvolution("test array_union with schema evolution")(
    targetData = Seq(1).toDF("key")
      .withColumn("openings",
        array(
          (2010 to 2019).map { i =>
            struct(
              lit(s"$i-01-19T09:29:00.000+0000").as("opened_at"),
              lit(null).cast(StringType).as("opened_with"),
              lit(s"$i").as("location")
            )
          }: _*)),
    sourceData = Seq(1).toDF("key")
      .withColumn("openings",
        array(
          (2020 to 8020).map { i =>
            struct(
              lit(null).cast(StringType).as("opened_with"),
              lit(s"$i-01-19T09:29:00.000+0000").as("opened_at")
            )
          }: _*)),
    clauses = update(set = "openings = array_union(s.openings, s.openings)") :: insert("*") :: Nil,
    expected = Seq(1).toDF("key")
      .withColumn("openings",
        array(
          (2020 to 8020).map { i =>
            struct(
              lit(s"$i-01-19T09:29:00.000+0000").as("opened_at"),
              lit(null).cast(StringType).as("opened_with"),
              lit(null).cast(StringType).as("location")
            )
          }: _*)),
    expectErrorWithoutEvolutionContains = "All nested columns must match"
  )

  testEvolution("test array_intersect with schema evolution")(
    targetData = Seq(1).toDF("key")
      .withColumn("openings",
        array(
          (2010 to 2019).map { i =>
            struct(
              lit(s"$i-01-19T09:29:00.000+0000").as("opened_at"),
              lit(null).cast(StringType).as("opened_with"),
              lit(s"$i").as("location")
            )
          }: _*)),
    sourceData = Seq(1).toDF("key")
      .withColumn("openings",
        array(
          (2020 to 8020).map { i =>
            struct(
              lit(null).cast(StringType).as("opened_with"),
              lit(s"$i-01-19T09:29:00.000+0000").as("opened_at")
            )
          }: _*)),
    clauses =
      update(set = "openings = array_intersect(s.openings, s.openings)") :: insert("*") :: Nil,
    expected = Seq(1).toDF("key")
      .withColumn("openings",
        array(
          (2020 to 8020).map { i =>
            struct(
              lit(s"$i-01-19T09:29:00.000+0000").as("opened_at"),
              lit(null).cast(StringType).as("opened_with"),
              lit(null).cast(StringType).as("location")
            )
          }: _*)),
    expectErrorWithoutEvolutionContains = "All nested columns must match"
  )

  testEvolution("test array_except with schema evolution")(
    targetData = Seq(1).toDF("key")
      .withColumn("openings",
        array(
          (2010 to 2020).map { i =>
            struct(
              lit(s"$i-01-19T09:29:00.000+0000").as("opened_at"),
              lit(null).cast(StringType).as("opened_with"),
              lit(s"$i").as("location")
            )
          }: _*)),
    sourceData = Seq(1).toDF("key")
      .withColumn("openings",
        array(
          (2020 to 8020).map { i =>
            struct(
              lit(null).cast(StringType).as("opened_with"),
              lit(s"$i-01-19T09:29:00.000+0000").as("opened_at")
            )
          }: _*)),
    clauses =
      update(set = "openings = array_except(s.openings, s.openings)") :: insert("*") :: Nil,
    expected = Seq(1).toDF("key")
      .withColumn(
        "openings",
        array().cast(
          new ArrayType(
            new StructType()
              .add("opened_at", StringType)
              .add("opened_with", StringType)
              .add("location", StringType),
            true
          )
        )
      ),
    expectErrorWithoutEvolutionContains = "All nested columns must match"
  )

  testEvolution("test array_remove with schema evolution")(
    targetData = Seq(1).toDF("key")
      .withColumn("openings",
        array(
          (2010 to 2019).map { i =>
            struct(
              lit(s"$i-01-19T09:29:00.000+0000").as("opened_at"),
              lit(null).cast(StringType).as("opened_with"),
              lit(s"$i").as("location")
            )
          }: _*)),
    sourceData = Seq(1).toDF("key")
      .withColumn("openings",
        array(
          (2020 to 8020).map { i =>
            struct(
              lit(null).cast(StringType).as("opened_with"),
              lit(s"$i-01-19T09:29:00.000+0000").as("opened_at")
            )
          }: _*)),
    clauses = update(
      set = "openings = array_remove(s.openings," +
        "named_struct('opened_with', cast(null as string)," +
        "'opened_at', '2020-01-19T09:29:00.000+0000'))") :: insert("*") :: Nil,
    expected = Seq(1).toDF("key")
      .withColumn(
        "openings",
        array((2021 to 8020).map { i =>
          struct(
            lit(s"$i-01-19T09:29:00.000+0000").as("opened_at"),
            lit(null).cast(StringType).as("opened_with"),
            lit(null).cast(StringType).as("location")
          )
        }: _*)),
    expectErrorWithoutEvolutionContains = "All nested columns must match"
  )

  testEvolution("test array_distinct with schema evolution")(
    targetData = Seq(1).toDF("key")
      .withColumn("openings",
        array(
          (2010 to 2019).map { i =>
            struct(
              lit(s"$i-01-19T09:29:00.000+0000").as("opened_at"),
              lit(null).cast(StringType).as("opened_with"),
              lit(s"$i").as("location")
            )
          }: _*
        )),
    sourceData = Seq(1).toDF("key")
      .withColumn("openings",
        array(
          ((2020 to 8020) ++ (2020 to 8020)).map { i =>
            struct(
              lit(null).cast(StringType).as("opened_with"),
              lit(s"$i-01-19T09:29:00.000+0000").as("opened_at")
            )
          }: _*
        )),
    clauses = update(set = "openings = array_distinct(s.openings)") :: insert("*") :: Nil,
    expected = Seq(1).toDF("key")
      .withColumn(
        "openings",
        array((2020 to 8020).map { i =>
          struct(
            lit(s"$i-01-19T09:29:00.000+0000").as("opened_at"),
            lit(null).cast(StringType).as("opened_with"),
            lit(null).cast(StringType).as("location")
          )
        }: _*)),
    expectErrorWithoutEvolutionContains = "All nested columns must match"
  )

  testEvolution("void columns are not allowed")(
    targetData = Seq((1, 1)).toDF("key", "value"),
    sourceData = Seq((1, 100, null), (2, 200, null)).toDF("key", "value", "extra"),
    clauses = update("*") :: insert("*") :: Nil,
    expectErrorContains = "Cannot add column 'extra' with type 'void'",
    expectedWithoutEvolution = Seq((1, 100), (2, 200)).toDF("key", "value")
  )

  testEvolution("top-level column assignment qualified with source alias")(
    targetData = Seq((0, 0), (1, 10), (3, 30)).toDF("key", "value"),
    sourceData = Seq((1, 1, "extra1"), (2, 2, "extra2")).toDF("key", "value", "extra"),
    clauses = update(set = "s.value = s.value") :: Nil,
    // Assigning to the source is just wrong and should fail.
    expected = ((0, 0) +: (3, 30) +: (1, 1) +: Nil)
      .toDF("key", "value"),
    expectErrorWithoutEvolutionContains = "cannot resolve s.value in UPDATE clause")

  testNestedStructsEvolution("nested field assignment qualified with source alias")(
    target = Seq("""{ "a": 1, "t": { "a": 2 } }"""),
    source = Seq("""{ "a": 3, "t": { "a": 5 } }"""),
    targetSchema = new StructType()
      .add("a", IntegerType)
      .add("t", new StructType()
        .add("a", IntegerType)),
    sourceSchema = new StructType()
      .add("a", IntegerType)
      .add("t", new StructType()
        .add("a", IntegerType)),
    cond = "1 = 1",
    clauses = update("s.t.a = s.t.a") :: Nil,
    // Assigning to the source is just wrong and should fail.
    result = Seq("""{ "a": 1, "t": { "a": 5 } }"""),
    resultSchema = new StructType()
      .add("a", IntegerType)
      .add("t", new StructType()
        .add("a", IntegerType)),
    expectErrorWithoutEvolutionContains = "cannot resolve s.t.a in UPDATE")

  testNestedStructsEvolution("existing top-level column assignment qualified with target alias")(
    target = Seq("""{ "a": 1, "t": { "a": 2 } }"""),
    source = Seq("""{ "a": 3, "t": { "a": 5 } }"""),
    targetSchema = new StructType()
      .add("a", IntegerType)
      .add("t", new StructType()
        .add("a", IntegerType)),
    sourceSchema = new StructType()
      .add("a", IntegerType)
      .add("t", new StructType()
        .add("a", IntegerType)),
    cond = "1 = 1",
    // This succeeds and updates 'a': the fully qualified column name 't.a' gets precedence over
    // the unqualified struct field name '(t.)t.a' to resolve the ambiguity.
    clauses = update("t.a = s.a") :: Nil,
    result = Seq("""{ "a": 3, "t": { "a": 2 } }"""),
    resultSchema = new StructType()
      .add("a", IntegerType)
      .add("t", new StructType()
        .add("a", IntegerType)),
    resultWithoutEvolution = Seq("""{ "a": 3, "t": { "a": 2 } }"""))

  testNestedStructsEvolution("existing nested field assignment qualified with target alias")(
    target = Seq("""{ "a": 1, "t": { "a": 2 } }"""),
    source = Seq("""{ "a": 3, "t": { "a": 5 } }"""),
    targetSchema = new StructType()
      .add("a", IntegerType)
      .add("t", new StructType()
        .add("a", IntegerType)),
    sourceSchema = new StructType()
      .add("a", IntegerType)
      .add("t", new StructType()
        .add("a", IntegerType)),
    cond = "1 = 1",
    // This is unambiguous: and resolves to the struct field 't.t.a' during resolution
    clauses = update("t.t.a = s.t.a") :: Nil,
    result = Seq("""{ "a": 1, "t": { "a": 5 } }"""),
    resultSchema = new StructType()
      .add("a", IntegerType)
      .add("t", new StructType()
        .add("a", IntegerType)),
    resultWithoutEvolution = Seq("""{ "a": 1, "t": { "a": 5 } }"""))

  testNestedStructsEvolution("new top-level column assignment qualified with target alias")(
    target = Seq("""{ "a": 1, "t": { "a": 2 } }"""),
    source = Seq("""{ "a": 3, "b": 4, "t": { "a": 5, "b": 6 } }"""),
    targetSchema = new StructType()
      .add("a", IntegerType)
      .add("t", new StructType()
        .add("a", IntegerType)),
    sourceSchema = new StructType()
      .add("a", IntegerType)
      .add("b", IntegerType)
      .add("t", new StructType()
        .add("a", IntegerType)
        .add("b", IntegerType)),
    cond = "1 = 1",
    clauses = update("t.b = s.b") :: Nil,
    result = Seq("""{ "a": 1, "t": { "a": 2, "b": 4 } }"""),
    resultSchema = new StructType()
      .add("a", IntegerType)
      .add("t", new StructType()
        .add("a", IntegerType)
        .add("b", IntegerType)),
    expectErrorWithoutEvolutionContains = "No such struct field `b` in `a`")

  testNestedStructsEvolution("new nested field assignment qualified with target alias")(
    target = Seq("""{ "a": 1, "t": { "a": 2 } }"""),
    source = Seq("""{ "a": 3, "b": 4, "t": { "a": 5, "b": 6 } }"""),
    targetSchema = new StructType()
      .add("a", IntegerType)
      .add("t", new StructType()
        .add("a", IntegerType)),
    sourceSchema = new StructType()
      .add("a", IntegerType)
      .add("b", IntegerType)
      .add("t", new StructType()
        .add("a", IntegerType)
        .add("b", IntegerType)),
    cond = "1 = 1",
    clauses = update("t.t.b = s.t.b") :: Nil,
    // t.t.b gets resolved to source struct t, accessing nested field t.t.b which doesn't exist.
    expectErrorContains = "No such struct field `t` in `a`, `b`",
    resultSchema = new StructType()
      .add("a", IntegerType)
      .add("t", new StructType()
        .add("a", IntegerType)
        .add("b", IntegerType)),
    // t.t.b: t.t gets resolved to target t with nested field b which doesn't exist in fields (a)
    expectErrorWithoutEvolutionContains = "No such struct field `b` in `a`")

  testEvolutionWithoutTableAliases(
    "existing top-level column assignment qualified with target name")(
    targetData = Seq((0, 1)).toDF("a", "nested_a")
        .selectExpr("a", "named_struct('a', nested_a) as target"),
    sourceData = Seq((2, 3)).toDF("a", "nested_a")
        .selectExpr("a", "named_struct('a', nested_a) as target"),
    clauses = update("target.a = source.a"))(
    expected = Seq(Row(2, Row(1))))

  testEvolutionWithoutTableAliases("existing nested field assignment qualified with target name")(
    targetData = Seq((0, 1)).toDF("a", "nested_a")
        .selectExpr("a", "named_struct('a', nested_a) as target"),
    sourceData = Seq((2, 3)).toDF("a", "nested_a")
        .selectExpr("a", "named_struct('a', nested_a) as target"),
    clauses = update("target.target.a = source.target.a"))(
    expected = Seq(Row(0, Row(3))))

  testEvolutionWithoutTableAliases("new top-level column assignment qualified with target name")(
    targetData = Seq((0, 1)).toDF("a", "nested_a")
        .selectExpr("a", "named_struct('a', nested_a) as target"),
    sourceData = Seq((2, 3, 4, 5)).toDF("a", "b", "nested_a", "nested_b")
        .selectExpr("a", "b", "named_struct('a', nested_a, 'b', nested_b) as target"),
    clauses = update("target.b = source.b"))(
    expected = Seq(Row(0, Row(1, 3))),
    expectErrorWithoutEvolutionContains = "No such struct field `b` in `a")

  testEvolutionWithoutTableAliases("new nested field assignment qualified with target name")(
    targetData = Seq((0, 1)).toDF("a", "nested_a")
        .selectExpr("a", "named_struct('a', nested_a) as target"),
    sourceData = Seq((2, 3, 4, 5)).toDF("a", "b", "nested_a", "nested_b")
        .selectExpr("a", "b", "named_struct('a', nested_a, 'b', nested_b) as target"),
    clauses = update("target.target.b = source.target.b"))(
    // target.target.b gets resolved to source struct target, accessing nested field target.target.b
    // which doesn't exist.
    expectErrorContains = "No such struct field `target` in `a`, `b`",
    // target.target.b: target.target gets resolved to target table 'target' column with nested
    // field b which doesn't exist.
    expectErrorWithoutEvolutionContains = "No such struct field `b` in `a`")
}

/**
 * Trait collecting tests for schema evolution with a NOT MATCHED BY SOURCE clause.
 */
trait MergeIntoSchemaEvolutionNotMatchedBySourceTests {
  self: MergeIntoSchemaEvolutionMixin with MergeIntoTestUtils with SharedSparkSession =>

  import testImplicits._

  // Test schema evolution with NOT MATCHED BY SOURCE clauses.
  testEvolution("new column with insert * and conditional update not matched by source")(
    targetData = Seq((0, 0), (1, 10), (3, 30)).toDF("key", "value"),
    sourceData = Seq((1, 1, "extra1"), (2, 2, "extra2")).toDF("key", "value", "extra"),
    clauses = insert("*") ::
      updateNotMatched(condition = "key > 0", set = "value = value + 1") :: Nil,
    expected = Seq(
      (0, 0, null), // Not matched by source, no change
      (1, 10, null), // Matched, no change
      (2, 2, "extra2"), // Not matched by target, inserted
      (3, 31, null) // Not matched by source, updated
    ).toDF("key", "value", "extra"),
    expectedWithoutEvolution = Seq((0, 0), (1, 10), (2, 2), (3, 31)).toDF("key", "value"))

  testEvolution("new column not inserted and conditional update not matched by source")(
    targetData = Seq((0, 0), (1, 10), (3, 30)).toDF("key", "value"),
    sourceData = Seq((1, 1, "extra1"), (2, 2, "extra2")).toDF("key", "value", "extra"),
    clauses = updateNotMatched(condition = "key > 0", set = "value = value + 1") :: Nil,
    expected = Seq(
      (0, 0), // Not matched by source, no change
      (1, 10), // Matched, no change
      (3, 31) // Not matched by source, updated
    ).toDF("key", "value"),
    expectedWithoutEvolution = Seq((0, 0), (1, 10), (3, 31)).toDF("key", "value"))

  testEvolution("new column referenced in matched condition but not inserted")(
    targetData = Seq((0, 0), (1, 10), (3, 30)).toDF("key", "value"),
    sourceData = Seq((1, 1, "extra1"), (2, 2, "extra2")).toDF("key", "value", "extra"),
    clauses = delete(condition = "extra = 'extra1'") ::
      updateNotMatched(condition = "key > 0", set = "value = value + 1") :: Nil,
    expected = Seq(
      (0, 0), // Not matched by source, no change
      // (1, 10), Matched, deleted
      (3, 31) // Not matched by source, updated
    ).toDF("key", "value"),
    expectedWithoutEvolution = Seq((0, 0), (3, 31)).toDF("key", "value"))

  testEvolution("matched update * and conditional update not matched by source")(
    targetData = Seq((0, 0), (1, 10), (3, 30)).toDF("key", "value"),
    sourceData = Seq((1, 1, "extra1"), (2, 2, "extra2")).toDF("key", "value", "extra"),
    clauses = update("*") ::
      updateNotMatched(condition = "key > 0", set = "value = value + 1") :: Nil,
    expected = Seq(
      (0, 0, null), // Not matched by source, no change
      (1, 1, "extra1"), // Matched, updated
      (3, 31, null) // Not matched by source, updated
    ).toDF("key", "value", "extra"),
    expectedWithoutEvolution = Seq((0, 0), (1, 1), (3, 31)).toDF("key", "value"))

  // Migrating new column via WHEN NOT MATCHED BY SOURCE is not allowed.
  testEvolution("update new column with not matched by source fails")(
    targetData = Seq((0, 0), (1, 10), (3, 30)).toDF("key", "value"),
    sourceData = Seq((1, 1, "extra3"), (2, 2, "extra2")).toDF("key", "value", "extra"),
    clauses = updateNotMatched("extra = s.extra") :: Nil,
    expectErrorContains = "cannot resolve extra in UPDATE clause",
    expectErrorWithoutEvolutionContains = "cannot resolve extra in UPDATE clause")
}

/**
 * Trait collecting all tests for nested struct evolution.
 */
trait MergeIntoNestedStructEvolutionTests {
  self: MergeIntoSchemaEvolutionMixin with MergeIntoTestUtils with SharedSparkSession =>

  import testImplicits._

  private implicit def strToJsonSeq(str: String): Seq[String] = {
    str.split("\n").filter(_.trim.length > 0)
  }

  // Nested Schema evolution with UPDATE alone
  testNestedStructsEvolution("new nested source field not in update is ignored")(
    target = """{ "key": "A", "value": { "a": 1 } }""",
    source = """{ "key": "A", "value": { "a": 2, "b": 3 } }""",
    targetSchema = new StructType()
      .add("key", StringType)
      .add("value", new StructType()
        .add("a", IntegerType)),
    sourceSchema = new StructType()
      .add("key", StringType)
      .add("value", new StructType()
        .add("a", IntegerType)
        .add("b", IntegerType)),
    clauses = update("value.a = s.value.a") :: Nil,
    result = """{ "key": "A", "value": { "a": 2 } }""",
    resultWithoutEvolution = """{ "key": "A", "value": { "a": 2 } }""")

  testNestedStructsEvolution("two new nested source fields with update: one added, one ignored")(
    target = """{ "key": "A", "value": { "a": 1 } }""",
    source = """{ "key": "A", "value": { "a": 2, "b": 3, "c": 4 } }""",
    targetSchema = new StructType()
      .add("key", StringType)
      .add("value", new StructType()
        .add("a", IntegerType)),
    sourceSchema = new StructType()
      .add("key", StringType)
      .add("value", new StructType()
        .add("a", IntegerType)
        .add("b", IntegerType)
        .add("c", IntegerType)),
    clauses = update("value.b = s.value.b") :: Nil,
    result = """{ "key": "A", "value": { "a": 1, "b": 3 } }""",
    resultSchema = new StructType()
      .add("key", StringType)
      .add("value", new StructType()
        .add("a", IntegerType)
        .add("b", IntegerType)),
    expectErrorWithoutEvolutionContains = "No such struct field")

  // Nested Schema evolution with INSERT alone
  testNestedStructsEvolution("new nested source field added when inserting top-level column")(
    target = """{ "key": "A", "value": { "a": 1 } }""",
    source = """{ "key": "B", "value": { "a": 2, "b": 3 } }""",
    targetSchema = new StructType()
      .add("key", StringType)
      .add("value", new StructType()
        .add("a", IntegerType)),
    sourceSchema = new StructType()
      .add("key", StringType)
      .add("value", new StructType()
        .add("a", IntegerType)
        .add("b", IntegerType)),
    clauses = insert("(value) VALUES (s.value)") :: Nil,
    result =
      """{ "key": "A", "value": { "a": 1, "b": null } }
       { "key": null, "value": { "a": 2, "b": 3 } }""".stripMargin,
    resultSchema = new StructType()
      .add("key", StringType)
      .add("value", new StructType()
        .add("a", IntegerType)
        .add("b", IntegerType)),
    expectErrorWithoutEvolutionContains = "Cannot cast")

  testNestedStructsEvolution("insert new nested source field not supported")(
    target = """{ "key": "A", "value": { "a": 1 } }""",
    source = """{ "key": "A", "value": { "a": 2, "b": 3, "c": 4 } }""",
    targetSchema = new StructType()
      .add("key", StringType)
      .add("value", new StructType()
        .add("a", IntegerType)),
    sourceSchema = new StructType()
      .add("key", StringType)
      .add("value", new StructType()
        .add("a", IntegerType)
        .add("b", IntegerType)
        .add("c", IntegerType)),
    clauses = insert("(value.b) VALUES (s.value.b)") :: Nil,
    expectErrorContains = "Nested field is not supported in the INSERT clause of MERGE operation",
    expectErrorWithoutEvolutionContains = "No such struct field")

  // scalastyle:off line.size.limit
  testNestedStructsEvolution("new nested column with update non-* and insert * - array of struct - longer source")(
    target = """{ "key": "A", "value": [ { "a": { "x": 1, "y": 2 }, "b": 1, "c": 2 } ] }""",
    source =
      """{ "key": "A", "value": [ { "b": "2", "a": { "y": 20, "x": 10 } }, { "b": "3", "a": { "y": 30, "x": 20 } }, { "b": "4", "a": { "y": 30, "x": 20 } } ] }
           { "key": "B", "value": [ { "b": "3", "a": { "y": 30, "x": 40 } }, { "b": "4", "a": { "y": 30, "x": 40 } } ] }""",
    targetSchema = new StructType()
      .add("key", StringType)
      .add("value", ArrayType(
        new StructType()
          .add("a", new StructType()
            .add("x", IntegerType)
            .add("y", IntegerType))
          .add("b", IntegerType)
          .add("c", IntegerType))),
    sourceSchema = new StructType()
      .add("key", StringType)
      .add("value", ArrayType(
        new StructType()
          .add("b", StringType)
          .add("a", new StructType().add("y", IntegerType).add("x", IntegerType)))),
    clauses = update("value = s.value") :: insert("*") :: Nil,
    result =
      """{ "key": "A", "value": [ { "a": { "x": 10, "y": 20 }, "b": 2, "c": null}, { "a": { "x": 20, "y": 30}, "b": 3, "c": null }, { "a": { "x": 20, "y": 30}, "b": 4, "c": null } ] }
           { "key": "B", "value": [ { "a": { "x": 40, "y": 30 }, "b": 3, "c": null }, { "a": { "x": 40, "y": 30}, "b": 4, "c": null } ] }""".stripMargin,
    expectErrorWithoutEvolutionContains = "Cannot cast")

  testNestedStructsEvolution("new nested column with update non-* and insert * - array of struct - longer target")(
    target = """{ "key": "A", "value": [ { "a": { "x": 1, "y": 2 }, "b": 1, "c": 2 }, { "a": { "x": 3, "y": 2 }, "b": 2, "c": 2 } ] }""",
    source =
      """{ "key": "A", "value": [ { "b": "2", "a": { "y": 20, "x": 10 } } ] }
           { "key": "B", "value": [ { "b": "3", "a": { "y": 30, "x": 40 } } ] }""",
    targetSchema = new StructType()
      .add("key", StringType)
      .add("value", ArrayType(
        new StructType()
          .add("a", new StructType()
            .add("x", IntegerType)
            .add("y", IntegerType))
          .add("b", IntegerType)
          .add("c", IntegerType))),
    sourceSchema = new StructType()
      .add("key", StringType)
      .add("value", ArrayType(
        new StructType()
          .add("b", StringType)
          .add("a", new StructType().add("y", IntegerType).add("x", IntegerType)))),
    clauses = update("value = s.value") :: insert("*") :: Nil,
    result =
      """{ "key": "A", "value": [ { "a": { "x": 10, "y": 20}, "b": 2, "c": null } ] }
           { "key": "B", "value": [ { "a": { "x": 40, "y": 30}, "b": 3, "c": null } ] }""".stripMargin,
    expectErrorWithoutEvolutionContains = "Cannot cast")

  testNestedStructsEvolution("new nested column with update non-* and insert * - nested array of struct - longer source")(
    target = """{ "key": "A", "value": [ { "a": { "y": 2, "x": [ { "c": 1, "d": 3 } ] }, "b": 1, "c": 4 } ] }""",
    source =
      """{ "key": "A", "value": [ { "b": "2", "a": {"x": [ { "d": "30", "c": 10 }, { "d": "20", "c": 10 }, { "d": "20", "c": 10 } ], "y": 20 } } ] }
          { "key": "B", "value": [ { "b": "3", "a": {"x": [ { "d": "50", "c": 20 }, { "d": "20", "c": 10 } ], "y": 60 } } ] }""",
    targetSchema = new StructType()
      .add("key", StringType)
      .add("value", ArrayType(
        new StructType()
          .add("a", new StructType()
            .add("y", IntegerType)
            .add("x", ArrayType(
              new StructType()
                .add("c", IntegerType)
                .add("d", IntegerType)
            )))
          .add("b", IntegerType)
          .add("c", IntegerType))),
    sourceSchema = new StructType()
      .add("key", StringType)
      .add("value", ArrayType(
        new StructType()
          .add("b", StringType)
          .add("a", new StructType()
            .add("x", ArrayType(
              new StructType()
                .add("d", StringType)
                .add("c", IntegerType)
            ))
            .add("y", IntegerType)))),
    clauses = update("value = s.value") :: insert("*") :: Nil,
    result =
      """{ "key": "A", "value": [ { "a": { "y": 20, "x": [ { "c": 10, "d": 30 }, { "c": 10, "d": 20 }, { "c": 10, "d": 20 } ] }, "b": 2, "c": null}] }
          { "key": "B", "value": [ { "a": { "y": 60, "x": [ { "c": 20, "d": 50 }, { "c": 10, "d": 20 } ] }, "b": 3, "c": null } ] }""",
    expectErrorWithoutEvolutionContains = "Cannot cast")

  testNestedStructsEvolution("new nested column with update non-* and insert * - nested array of struct - longer target")(
    target = """{ "key": "A", "value": [ { "a": { "y": 2, "x": [ { "c": 1, "d": 3}, { "c": 2, "d": 3 } ] }, "b": 1, "c": 4 } ] }""",
    source =
      """{ "key": "A", "value": [ { "b": "2", "a": {"x": [ { "d": "30", "c": 10 } ], "y": 20 } } ] }
          { "key": "B", "value": [ { "b": "3", "a": {"x": [ { "d": "50", "c": 20 } ], "y": 60 } } ] }""",
    targetSchema = new StructType()
      .add("key", StringType)
      .add("value", ArrayType(
        new StructType()
          .add("a", new StructType()
            .add("y", IntegerType)
            .add("x", ArrayType(
              new StructType()
                .add("c", IntegerType)
                .add("d", IntegerType)
            )))
          .add("b", IntegerType)
          .add("c", IntegerType))),
    sourceSchema = new StructType()
      .add("key", StringType)
      .add("value", ArrayType(
        new StructType()
          .add("b", StringType)
          .add("a", new StructType()
            .add("x", ArrayType(
              new StructType()
                .add("d", StringType)
                .add("c", IntegerType)
            ))
            .add("y", IntegerType)))),
    clauses = update("value = s.value") :: insert("*") :: Nil,
    result =
      """{ "key": "A", "value": [ { "a": { "y": 20, "x": [ { "c": 10, "d": 30} ] }, "b": 2, "c": null}] }
          { "key": "B", "value": [ { "a": { "y": 60, "x": [ { "c": 20, "d": 50 } ] }, "b": 3, "c": null } ] }""",
    expectErrorWithoutEvolutionContains = "Cannot cast")
  // scalastyle:on line.size.limit

  testEvolution("new nested-nested column with update non-* and insert *")(
    targetData = Seq((1, 1, 2, 3)).toDF("key", "a", "b", "c")
      .selectExpr("key", "named_struct('y', named_struct('a', a, 'b', b, 'c', c)) as x"),
    sourceData = Seq((1, 10, 30), (2, 20, 40)).toDF("key", "a", "c")
      .selectExpr("key", "named_struct('y', named_struct('a', a, 'c', c)) as x"),
    clauses = update("x.y.a = s.x.y.a") :: insert("*") :: Nil,
    expected = Seq((1, 10, 2, 3), (2, 20, null, 40))
      .asInstanceOf[List[(Integer, Integer, Integer, Integer)]]
      .toDF("key", "a", "b", "c")
      .selectExpr("key", "named_struct('y', named_struct('a', a, 'b', b, 'c', c)) as x"),
    expectErrorWithoutEvolutionContains = "Cannot cast"
  )

  testNestedStructsEvolution("nested void columns are not allowed")(
    target = """{ "key": "A", "value": { "a": { "x": 1 }, "b": 1 } }""",
    source = """{ "key": "A", "value": { "a": { "x": 2, "z": null } }""",
    targetSchema = new StructType()
      .add("key", StringType)
      .add("value",
        new StructType()
          .add("a", new StructType().add("x", IntegerType))
          .add("b", IntegerType)),
    sourceSchema = new StructType()
      .add("key", StringType)
      .add("value",
        new StructType()
          .add("a", new StructType().add("x", IntegerType).add("z", NullType))),
    clauses = update("*") :: Nil,
    expectErrorContains = "Cannot add column 'value.a.z' with type 'void'",
    expectErrorWithoutEvolutionContains = "All nested columns must match")

  // scalastyle:off line.size.limit
  testNestedStructsEvolution("new nested-nested column with update non-* and insert * - array of struct - longer source")(
    target = """{ "key": "A", "value": [ { "a": { "x": 1, "y": 2, "z": 3 }, "b": 1 } ] }""",
    source =
      """{ "key": "A", "value": [ { "b": "2", "a": { "y": 20, "x": 10 } }, { "b": "3", "a": { "y": 20, "x": 30 } }, { "b": "4", "a": { "y": 20, "x": 30 } } ] }
           { "key": "B", "value": [ { "b": "3", "a": { "y": 30, "x": 40 } }, { "b": "4", "a": { "y": 30, "x": 40 } } ] }""",
    targetSchema = new StructType()
      .add("key", StringType)
      .add("value", ArrayType(
        new StructType()
          .add("a", new StructType()
            .add("x", IntegerType)
            .add("y", IntegerType)
            .add("z", IntegerType))
          .add("b", IntegerType))),
    sourceSchema = new StructType()
      .add("key", StringType)
      .add("value", ArrayType(
        new StructType()
          .add("b", StringType)
          .add("a", new StructType().add("y", IntegerType).add("x", IntegerType)))),
    clauses = update("value = s.value") :: insert("*") :: Nil,
    result =
      """{ "key": "A", "value": [ { "a": { "x": 10, "y": 20, "z": null }, "b": 2 }, { "a": { "x": 30, "y": 20, "z": null }, "b": 3}, { "a": { "x": 30, "y": 20, "z": null }, "b": 4 } ] }
           { "key": "B", "value": [ { "a": { "x": 40, "y": 30, "z": null }, "b": 3 }, { "a": { "x": 40, "y": 30, "z": null }, "b": 4 } ] }""".stripMargin,
    expectErrorWithoutEvolutionContains = "Cannot cast")

  testNestedStructsEvolution("new nested-nested column with update non-* and insert * - array of struct - longer target")(
    target = """{ "key": "A", "value": [ { "a": { "x": 1, "y": 2, "z": 3 }, "b": 1 }, { "a": { "x": 2, "y": 3, "z": 4 }, "b": 1 } ] }""",
    source =
      """{ "key": "A", "value": [ { "b": "2", "a": { "y": 20, "x": 10 } } ] }
           { "key": "B", "value": [ { "b": "3", "a": { "y": 30, "x": 40 } } ] }""",
    targetSchema = new StructType()
      .add("key", StringType)
      .add("value", ArrayType(
        new StructType()
          .add("a", new StructType()
            .add("x", IntegerType)
            .add("y", IntegerType)
            .add("z", IntegerType))
          .add("b", IntegerType))),
    sourceSchema = new StructType()
      .add("key", StringType)
      .add("value", ArrayType(
        new StructType()
          .add("b", StringType)
          .add("a", new StructType().add("y", IntegerType).add("x", IntegerType)))),
    clauses = update("value = s.value") :: insert("*") :: Nil,
    result =
      """{ "key": "A", "value": [{ "a": { "x": 10, "y": 20, "z": null }, "b": 2 }] }
           { "key": "B", "value": [{ "a": { "x": 40, "y": 30, "z": null }, "b": 3 }] }""".stripMargin,
    expectErrorWithoutEvolutionContains = "Cannot cast")

  testNestedStructsEvolution("new nested-nested column with update non-* and insert * - nested array of struct - longer source")(
    target = """{ "key": "A", "value": [ { "a": { "y": 2, "x": [ { "c": 1, "d": 3, "e": 1 } ] }, "b": 1 } ] }""",
    source =
      """{ "key": "A", "value": [ { "b": "2", "a": {"x": [ { "d": "30", "c": 10 }, { "d": "30", "c": 40 }, { "d": "30", "c": 50 } ], "y": 20 } } ] }
          { "key": "B", "value": [ { "b": "3", "a": {"x": [ { "d": "50", "c": 20 }, { "d": "50", "c": 30 } ], "y": 60 } } ] }""",
    targetSchema = new StructType()
      .add("key", StringType)
      .add("value", ArrayType(
        new StructType()
          .add("a", new StructType()
            .add("y", IntegerType)
            .add("x", ArrayType(
              new StructType()
                .add("c", IntegerType)
                .add("d", IntegerType)
                .add("e", IntegerType)
            )))
          .add("b", IntegerType))),
    sourceSchema = new StructType()
      .add("key", StringType)
      .add("value", ArrayType(
        new StructType()
          .add("b", StringType)
          .add("a", new StructType()
            .add("x", ArrayType(
              new StructType()
                .add("d", StringType)
                .add("c", IntegerType)
            ))
            .add("y", IntegerType)))),
    clauses = update("value = s.value") :: insert("*") :: Nil,
    result =
      """{ "key": "A", "value": [ { "a": { "y": 20, "x": [ { "c": 10, "d": 30, "e": null }, { "c": 40, "d": 30, "e": null }, { "c": 50, "d": 30, "e": null } ] }, "b": 2 } ] }
          { "key": "B", "value": [ { "a": { "y": 60, "x": [ { "c": 20, "d": 50, "e": null }, { "c": 30, "d": 50, "e": null } ] }, "b": 3 } ] }""",
    expectErrorWithoutEvolutionContains = "Cannot cast")

  testNestedStructsEvolution("new nested-nested column with update non-* and insert * - nested array of struct - longer target")(
    target = """{ "key": "A", "value": [ { "a": { "y": 2, "x": [ { "c": 1, "d": 3, "e": 1 }, { "c": 2, "d": 3, "e": 4 } ] }, "b": 1 } ] }""",
    source =
      """{ "key": "A", "value": [ { "b": "2", "a": { "x": [ { "d": "30", "c": 10 } ], "y": 20 } } ] }
          { "key": "B", "value": [ { "b": "3", "a": { "x": [ { "d": "50", "c": 20 } ], "y": 60 } } ] }""",
    targetSchema = new StructType()
      .add("key", StringType)
      .add("value", ArrayType(
        new StructType()
          .add("a", new StructType()
            .add("y", IntegerType)
            .add("x", ArrayType(
              new StructType()
                .add("c", IntegerType)
                .add("d", IntegerType)
                .add("e", IntegerType)
            )))
          .add("b", IntegerType))),
    sourceSchema = new StructType()
      .add("key", StringType)
      .add("value", ArrayType(
        new StructType()
          .add("b", StringType)
          .add("a", new StructType()
            .add("x", ArrayType(
              new StructType()
                .add("d", StringType)
                .add("c", IntegerType)
            ))
            .add("y", IntegerType)))),
    clauses = update("value = s.value") :: insert("*") :: Nil,
    result =
      """{ "key": "A", "value": [ { "a": { "y": 20, "x": [ { "c": 10, "d": 30, "e": null } ] }, "b": 2 } ] }
          { "key": "B", "value": [ { "a": { "y": 60, "x": [ { "c": 20, "d": 50, "e": null } ] }, "b": 3 } ] }""",
    expectErrorWithoutEvolutionContains = "Cannot cast")

  // Struct evolution inside of map values.
  testNestedStructsEvolution("new source column in map struct value")(
    target =
      """{ "key": "A", "map": { "key": { "a": 1 } } }
         { "key": "C", "map": { "key": { "a": 3 } } }""",
    source =
      """{ "key": "A", "map": { "key": { "a": 2, "b": 2 } } }
         { "key": "B", "map": { "key": { "a": 1, "b": 2 } } }""",
    targetSchema = new StructType()
      .add("key", StringType)
      .add("map", MapType(
          StringType,
          new StructType().add("a", IntegerType))),
    sourceSchema = new StructType()
      .add("key", StringType)
      .add("map", MapType(
          StringType,
          new StructType().add("a", IntegerType).add("b", IntegerType))),
    resultSchema = new StructType()
      .add("key", StringType)
      .add("map", MapType(
          StringType,
          new StructType().add("a", IntegerType).add("b", IntegerType))),
    clauses = update("*") :: insert("*") :: Nil,
    result =
      """{ "key": "A", "map": { "key": { "a": 2, "b": 2 } } }
         { "key": "B", "map": { "key": { "a": 1, "b": 2 } } }
         { "key": "C", "map": { "key": { "a": 3, "b": null } } }""",
    expectErrorWithoutEvolutionContains = "Cannot cast")

  testNestedStructsEvolution("new source column in nested map struct value")(
    target =
      """{"key": "A", "map": { "key": { "innerKey": { "a": 1 } } } }
         {"key": "C", "map": { "key": { "innerKey": { "a": 3 } } } }""",
    source =
      """{"key": "A", "map": { "key": { "innerKey": { "a": 2, "b": 3 } } } }
         {"key": "B", "map": { "key": { "innerKey": { "a": 2, "b": 3 } } } }""",
    targetSchema = new StructType()
      .add("key", StringType)
      .add("map", MapType(
          StringType,
          MapType(StringType, new StructType().add("a", IntegerType)))),
    sourceSchema = new StructType()
      .add("key", StringType)
      .add("map", MapType(
          StringType,
          MapType(StringType, new StructType().add("a", IntegerType).add("b", IntegerType)))),
    resultSchema = new StructType()
      .add("key", StringType)
      .add("map", MapType(
          StringType,
          MapType(StringType, new StructType().add("a", IntegerType).add("b", IntegerType)))),
    clauses = update("*") :: insert("*") :: Nil,
    result =
      """{"key": "A", "map": { "key": { "innerKey": { "a": 2, "b": 3 } } } }
         {"key": "B", "map": { "key": { "innerKey": { "a": 2, "b": 3 } } } }
         {"key": "C", "map": { "key": { "innerKey": { "a": 3, "b": null } } } }""",
    expectErrorWithoutEvolutionContains = "Cannot cast")

  testNestedStructsEvolution("source map struct value contains less columns than target")(
    target =
      """{ "key": "A", "map": { "key": { "a": 1, "b": 1 } } }
         { "key": "C", "map": { "key": { "a": 3, "b": 1 } } }""",
    source =
      """{ "key": "A", "map": { "key": { "a": 2 } } }
         { "key": "B", "map": { "key": { "a": 1 } } }""",
    targetSchema = new StructType()
      .add("key", StringType)
      .add("map", MapType(
          StringType,
          new StructType().add("a", IntegerType).add("b", IntegerType))),
    sourceSchema = new StructType()
      .add("key", StringType)
      .add("map", MapType(
          StringType,
          new StructType().add("a", IntegerType))),
    resultSchema = new StructType()
      .add("key", StringType)
      .add("map", MapType(
          StringType,
          new StructType().add("a", IntegerType).add("b", IntegerType))),
    clauses = update("*") :: insert("*") :: Nil,
    result =
      """{ "key": "A", "map": { "key": { "a": 2, "b": null } } }
         { "key": "B", "map": { "key": { "a": 1, "b": null } } }
         { "key": "C", "map": { "key": { "a": 3, "b": 1 } } }""",
    expectErrorWithoutEvolutionContains = "Cannot cast")

  testNestedStructsEvolution("source nested map struct value contains less columns than target")(
    target =
      """{"key": "A", "map": { "key": { "innerKey": { "a": 1, "b": 1 } } } }
         {"key": "C", "map": { "key": { "innerKey": { "a": 3, "b": 1 } } } }""",
    source =
      """{"key": "A", "map": { "key": { "innerKey": { "a": 2 } } } }
         {"key": "B", "map": { "key": { "innerKey": { "a": 2 } } } }""",
    targetSchema = new StructType()
      .add("key", StringType)
      .add("map", MapType(
          StringType,
          MapType(StringType, new StructType().add("a", IntegerType).add("b", IntegerType)))),
    sourceSchema = new StructType()
      .add("key", StringType)
      .add("map", MapType(
          StringType,
          MapType(StringType, new StructType().add("a", IntegerType)))),
    resultSchema = new StructType()
      .add("key", StringType)
      .add("map", MapType(
          StringType,
          MapType(StringType, new StructType().add("a", IntegerType).add("b", IntegerType)))),
    clauses = update("*") :: insert("*") :: Nil,
    result =
      """{"key": "A", "map": { "key": { "innerKey": { "a": 2, "b": null } } } }
         {"key": "B", "map": { "key": { "innerKey": { "a": 2, "b": null } } } }
         {"key": "C", "map": { "key": { "innerKey": { "a": 3, "b": 1 } } } }""",
    expectErrorWithoutEvolutionContains = "Cannot cast")

  testNestedStructsEvolution("source nested map struct value contains different type than target")(
    target =
      """{"key": "A", "map": { "key": { "a": 1, "b" : 1 } } }
         {"key": "C", "map": { "key": { "a": 3, "b" : 1 } } }""",
    source =
      """{"key": "A", "map": { "key": { "a": 1, "b" : "2" } } }
         {"key": "B", "map": { "key": { "a": 2, "b" : "2" } } }""",
    targetSchema = new StructType()
      .add("key", StringType)
      .add("map", MapType(
          StringType,
          new StructType().add("a", IntegerType).add("b", IntegerType))),
    sourceSchema = new StructType()
      .add("key", StringType)
      .add("map", MapType(
          StringType,
          new StructType().add("a", IntegerType).add("b", StringType))),
    resultSchema = new StructType()
      .add("key", StringType)
      .add("map", MapType(
          StringType,
          new StructType().add("a", IntegerType).add("b", IntegerType))),
    clauses = update("*") :: insert("*") :: Nil,
    result =
      """{"key": "A", "map": { "key": { "a": 1, "b" : 2 } } }
         {"key": "B", "map": { "key": { "a": 2, "b" : 2 } } }
         {"key": "C", "map": { "key": { "a": 3, "b" : 1 } } }""",
    resultWithoutEvolution =
      """{"key": "A", "map": { "key": { "a": 1, "b" : 2 } } }
         {"key": "B", "map": { "key": { "a": 2, "b" : 2 } } }
         {"key": "C", "map": { "key": { "a": 3, "b" : 1 } } }""")

  testNestedStructsEvolution("source nested map struct value in different order")(
    target =
      """{"key": "A", "map": { "key": { "a" : 1, "b" : 1 } } }
         {"key": "C", "map": { "key": { "a" : 3, "b" : 1 } } }""",
    source =
      """{"key": "A", "map": { "key": { "b" : 2, "a" : 1, "c" : 3 } } }
         {"key": "B", "map": { "key": { "b" : 2, "a" : 2, "c" : 4 } } }""",
    targetSchema = new StructType()
      .add("key", StringType)
      .add("map", MapType(
          StringType,
          new StructType().add("a", IntegerType).add("b", IntegerType))),
    sourceSchema = new StructType()
      .add("key", StringType)
      .add("map", MapType(
          StringType,
          new StructType().add("a", IntegerType).add("b", IntegerType).add("c", IntegerType))),
    resultSchema = new StructType()
      .add("key", StringType)
      .add("map", MapType(
          StringType,
          new StructType().add("a", IntegerType).add("b", IntegerType).add("c", IntegerType))),
    clauses = update("*") :: insert("*") :: Nil,
    result =
      """{"key": "A", "map": { "key": { "a": 1, "b" : 2, "c" : 3 } } }
         {"key": "B", "map": { "key": { "a": 2, "b" : 2, "c" : 4 } } }
         {"key": "C", "map": { "key": { "a": 3, "b" : 1, "c" : null } } }""",
    expectErrorWithoutEvolutionContains = "Cannot cast")

  testNestedStructsEvolution("source map struct value to map array value")(
    target =
      """{ "key": "A", "map": { "key": [ 1, 2 ] } }
         { "key": "C", "map": { "key": [ 3, 4 ] } }""",
    source =
      """{ "key": "A", "map": { "key": { "a": 2 } } }
         { "key": "B", "map": { "key": { "a": 1 } } }""",
    targetSchema = new StructType()
      .add("key", StringType)
      .add("map", MapType(
          StringType,
          ArrayType(IntegerType))),
    sourceSchema = new StructType()
      .add("key", StringType)
      .add("map", MapType(
          StringType,
          new StructType().add("a", IntegerType))),
    clauses = update("*") :: insert("*") :: Nil,
    expectErrorContains = "Failed to merge incompatible data types",
    expectErrorWithoutEvolutionContains = "Cannot cast")

  testNestedStructsEvolution("source struct nested in map array values contains more columns in different order")(
    target =
      """{ "key": "A", "map": { "key": [ { "a": 1, "b": 2 } ] } }
         { "key": "C", "map": { "key": [ { "a": 3, "b": 4 } ] } }""",
    source =
      """{ "key": "A", "map": { "key": [ { "b": 6, "c": 7, "a": 5 } ] } }
         { "key": "B", "map": { "key": [ { "b": 9, "c": 10, "a": 8 } ] } }""",
    targetSchema = new StructType()
      .add("key", StringType)
      .add("map", MapType(
          StringType,
          ArrayType(
            new StructType().add("a", IntegerType).add("b", IntegerType)))),
    sourceSchema = new StructType()
      .add("key", StringType)
      .add("map", MapType(
          StringType,
          ArrayType(
          new StructType().add("a", IntegerType).add("b", IntegerType).add("c", IntegerType)))),
    resultSchema = new StructType()
      .add("key", StringType)
      .add("map", MapType(
          StringType,
          ArrayType(
          new StructType().add("a", IntegerType).add("b", IntegerType).add("c", IntegerType)))),
    clauses = update("*") :: insert("*") :: Nil,
    result =
      """{ "key": "A", "map": { "key": [ { "a": 5, "b": 6, "c": 7 } ] } }
         { "key": "B", "map": { "key": [ { "a": 8, "b": 9, "c": 10 } ] } }
         { "key": "C", "map": { "key": [ { "a": 3, "b": 4, "c": null } ] } }""",
    expectErrorWithoutEvolutionContains = "Cannot cast")

  // Struct evolution inside of map keys.
  testEvolution("new source column in map struct key")(
    targetData = Seq((1, 2, 3, 4), (3, 5, 6, 7)).toDF("key", "a", "b", "value")
      .selectExpr("key", "map(named_struct('a', a, 'b', b), value) as x"),
    sourceData = Seq((1, 10, 30, 50, 1), (2, 20, 40, 60, 2)).toDF("key", "a", "b", "c", "value")
      .selectExpr("key", "map(named_struct('a', a, 'b', b, 'c', c), value) as x"),
    clauses = update("*") :: insert("*") :: Nil,
    expected = Seq((1, 10, 30, 50, 1), (2, 20, 40, 60, 2), (3, 5, 6, null, 7))
      .asInstanceOf[List[(Integer, Integer, Integer, Integer, Integer)]]
      .toDF("key", "a", "b", "c", "value")
      .selectExpr("key", "map(named_struct('a', a, 'b', b, 'c', c), value) as x"),
    expectErrorWithoutEvolutionContains = "Cannot cast"
  )

  testEvolution("source nested map struct key contains less columns than target")(
    targetData = Seq((1, 2, 3, 4, 5), (3, 6, 7, 8, 9)).toDF("key", "a", "b", "c", "value")
      .selectExpr("key", "map(named_struct('a', a, 'b', b, 'c', c), value) as x"),
    sourceData = Seq((1, 10, 50, 1), (2, 20, 60, 2)).toDF("key", "a", "c", "value")
      .selectExpr("key", "map(named_struct('a', a, 'c', c), value) as x"),
    clauses = update("*") :: insert("*") :: Nil,
    expected = Seq((1, 10, null, 50, 1), (2, 20, null, 60, 2), (3, 6, 7, 8, 9))
      .asInstanceOf[List[(Integer, Integer, Integer, Integer, Integer)]]
      .toDF("key", "a", "b", "c", "value")
      .selectExpr("key", "map(named_struct('a', a, 'b', b, 'c', c), value) as x"),
    expectErrorWithoutEvolutionContains = "Cannot cast"
  )

  testEvolution("source nested map struct key contains different type than target")(
    targetData = Seq((1, 2, 3, 4), (3, 5, 6, 7)).toDF("key", "a", "b", "value")
      .selectExpr("key", "map(named_struct('a', a, 'b', b), value) as x"),
    sourceData = Seq((1, 10, "30", 1), (2, 20, "40", 2)).toDF("key", "a", "b", "value")
      .selectExpr("key", "map(named_struct('a', a, 'b', b), value) as x"),
    clauses = update("*") :: insert("*") :: Nil,
    expected = Seq((1, 10, 30, 1), (2, 20, 40, 2), (3, 5, 6, 7))
      .asInstanceOf[List[(Integer, Integer, Integer, Integer)]]
      .toDF("key", "a", "b", "value")
      .selectExpr("key", "map(named_struct('a', a, 'b', b), value) as x"),
    expectedWithoutEvolution = Seq((1, 10, 30, 1), (2, 20, 40, 2), (3, 5, 6, 7))
      .asInstanceOf[List[(Integer, Integer, Integer, Integer)]]
      .toDF("key", "a", "b", "value")
      .selectExpr("key", "map(named_struct('a', a, 'b', b), value) as x")
  )

  testEvolution("source nested map struct key in different order")(
    targetData = Seq((1, 2, 3, 4), (3, 5, 6, 7)).toDF("key", "a", "b", "value")
      .selectExpr("key", "map(named_struct('a', a, 'b', b), value) as x"),
    sourceData = Seq((1, 10, 30, 1), (2, 20, 40, 2)).toDF("key", "a", "b", "value")
      .selectExpr("key", "map(named_struct('b', b, 'a', a), value) as x"),
    clauses = update("*") :: insert("*") :: Nil,
    expected = Seq((1, 30, 10, 1), (2, 40, 20, 2), (3, 5, 6, 7))
      .asInstanceOf[List[(Integer, Integer, Integer, Integer)]]
      .toDF("key", "a", "b", "value")
      .selectExpr("key", "map(named_struct('a', a, 'b', b), value) as x"),
    expectedWithoutEvolution = Seq((1, 30, 10, 1), (2, 40, 20, 2), (3, 5, 6, 7))
      .asInstanceOf[List[(Integer, Integer, Integer, Integer)]]
      .toDF("key", "a", "b", "value")
      .selectExpr("key", "map(named_struct('a', a, 'b', b), value) as x")
  )

  testEvolution(
    "source struct nested in map array keys contains more columns")(
    targetData = Seq((1, 2, 3, 4), (3, 5, 6, 7)).toDF("key", "a", "b", "value")
      .selectExpr("key", "map(array(named_struct('a', a, 'b', b)), value) as x"),
    sourceData = Seq((1, 10, 30, 50, 1), (2, 20, 40, 60, 2)).toDF("key", "a", "b", "c", "value")
      .selectExpr("key", "map(array(named_struct('a', a, 'b', b, 'c', c)), value) as x"),
    clauses = update("*") :: insert("*") :: Nil,
    expected = Seq((1, 10, 30, 50, 1), (2, 20, 40, 60, 2), (3, 5, 6, null, 7))
      .asInstanceOf[List[(Integer, Integer, Integer, Integer, Integer)]]
      .toDF("key", "a", "b", "c", "value")
      .selectExpr("key", "map(array(named_struct('a', a, 'b', b, 'c', c)), value) as x"),
    expectErrorWithoutEvolutionContains = "cannot cast"
  )

  testEvolution("struct evolution in both map keys and values")(
    targetData = Seq((1, 2, 3, 4, 5), (3, 6, 7, 8, 9)).toDF("key", "a", "b", "d", "e")
      .selectExpr("key", "map(named_struct('a', a, 'b', b), named_struct('d', d, 'e', e)) as x"),
    sourceData = Seq((1, 10, 30, 50, 70, 90, 110), (2, 20, 40, 60, 80, 100, 120))
      .toDF("key", "a", "b", "c", "d", "e", "f")
      .selectExpr("key", "map(named_struct('a', a, 'b', b, 'c', c), named_struct('d', d, 'e', e, 'f', f)) as x"),
    clauses = update("*") :: insert("*") :: Nil,
    expected = Seq((1, 10, 30, 50, 70, 90, 110), (2, 20, 40, 60, 80, 100, 120), (3, 6, 7, null, 8, 9, null))
      .asInstanceOf[List[(Integer, Integer, Integer, Integer, Integer, Integer, Integer)]]
      .toDF("key", "a", "b", "c", "d", "e", "f")
      .selectExpr("key", "map(named_struct('a', a, 'b', b, 'c', c), named_struct('d', d, 'e', e, 'f', f)) as x"),
    expectErrorWithoutEvolutionContains = "cannot cast"
  )
  // scalastyle:on line.size.limit

  // Note that the obvious dual of this test, "update * and insert non-*", doesn't exist
  // because nested columns can't be explicitly INSERTed to.
  testEvolution("new nested column with update non-* and insert *")(
    targetData = Seq((1, 1, 2, 3)).toDF("key", "a", "b", "c")
      .selectExpr("key", "named_struct('a', a, 'b', b, 'c', c) as x"),
    sourceData = Seq((1, 10, 30), (2, 20, 40)).toDF("key", "a", "c")
      .selectExpr("key", "named_struct('a', a, 'c', c) as x"),
    clauses = update("x.a = s.x.a") :: insert("*") :: Nil,
    expected = Seq((1, 10, 2, 3), (2, 20, null, 40))
      .asInstanceOf[List[(Integer, Integer, Integer, Integer)]]
      .toDF("key", "a", "b", "c")
      .selectExpr("key", "named_struct('a', a, 'b', b, 'c', c) as x"),
    expectErrorWithoutEvolutionContains = "Cannot cast"
  )

  // scalastyle:off line.size.limit
  testNestedStructsEvolution("missing nested column resolved by name - insert - array of struct")(
    target = """{ "key": "A", "value": [ { "a": { "x": 1, "y": 2, "z": 1 }, "b": 1 } ] }""",
    source =
      """{ "key": "A", "value": [ { "a": { "x": 10, "z": 20 }, "b": "2" } ] }
           { "key": "B", "value": [ { "a": { "x": 40, "z": 30 }, "b": "3" }, { "a": { "x": 40, "z": 30 }, "b": "4" }, { "a": { "x": 40, "z": 30 }, "b": "5" } ] }""",
    targetSchema = new StructType()
      .add("key", StringType)
      .add("value", ArrayType(
        new StructType()
          .add("a", new StructType()
            .add("x", IntegerType)
            .add("y", IntegerType)
            .add("z", IntegerType))
          .add("b", IntegerType))),
    sourceSchema = new StructType()
      .add("key", StringType)
      .add("value", ArrayType(
        new StructType()
          .add("a", new StructType()
            .add("x", IntegerType)
            .add("z", IntegerType))
          .add("b", StringType))),
    clauses = insert("*") :: Nil,
    result =
      """{ "key": "A", "value": [ { "a": { "x": 1, "y": 2, "z": 1 }, "b": 1 } ] }
           { "key": "B", "value": [ { "a": { "x": 40, "y": null, "z": 30 }, "b": 3 }, { "a": { "x": 40, "y": null, "z": 30 }, "b": 4 }, { "a": { "x": 40, "y": null, "z": 30 }, "b": 5 } ] }""",
    expectErrorWithoutEvolutionContains = "Cannot cast")

  testNestedStructsEvolution("missing nested column resolved by name - insert - nested array of struct")(
    target = """{ "key": "A", "value": [ { "a": { "y": 2, "x": [ { "c": 1, "d": 3, "e": 1 } ] }, "b": 1 } ] }""",
    source =
      """{ "key": "A", "value": [ { "a": { "y": 20, "x": [ { "c": 10, "e": "30" } ] }, "b": "2" } ] }
          { "key": "B", "value": [ {"a": {"y": 60, "x": [ { "c": 20, "e": "50" }, { "c": 20, "e": "60" }, { "c": 20, "e": "80" } ] }, "b": "3" } ] }""",
    targetSchema = new StructType()
      .add("key", StringType)
      .add("value", ArrayType(
        new StructType()
          .add("a", new StructType()
            .add("y", IntegerType)
            .add("x", ArrayType(
              new StructType()
                .add("c", IntegerType)
                .add("d", IntegerType)
                .add("e", IntegerType)
            )))
          .add("b", IntegerType))),
    sourceSchema = new StructType()
      .add("key", StringType)
      .add("value", ArrayType(
        new StructType()
          .add("a", new StructType()
            .add("y", IntegerType)
            .add("x", ArrayType(
              new StructType()
                .add("c", IntegerType)
                .add("e", StringType)
            )))
          .add("b", StringType))),
    clauses = insert("*") :: Nil,
    result =
      """{ "key": "A", "value": [ { "a": { "y": 2, "x": [ { "c": 1, "d": 3, "e": 1 } ] }, "b": 1 } ] }
          { "key": "B", "value": [ { "a": { "y": 60, "x": [ { "c": 20, "d": null, "e": 50 }, { "c": 20, "d": null, "e": 60 }, { "c": 20, "d": null, "e": 80 } ] }, "b": 3 } ] }""",
    expectErrorWithoutEvolutionContains = "Cannot cast")
  // scalastyle:on line.size.limit

  testEvolution("additional nested column in source resolved by name - insert")(
    targetData = Seq((1, 10, 30)).toDF("key", "a", "c")
      .selectExpr("key", "named_struct('a', a, 'c', c) as x"),
    sourceData = Seq((2, 20, 30, 40)).toDF("key", "a", "b", "c")
      .selectExpr("key", "named_struct('a', a, 'b', b, 'c', c) as x"),
    clauses = insert("*") :: Nil,
    expected = ((1, (10, null, 30)) +: ((2, (20, 30, 40)) +: Nil))
      .asInstanceOf[List[(Integer, (Integer, Integer, Integer))]].toDF("key", "x")
      .selectExpr("key", "named_struct('a', x._1, 'c', x._3, 'b', x._2) as x"),
    expectErrorWithoutEvolutionContains = "Cannot cast"
  )

  // scalastyle:off line.size.limit
  testNestedStructsEvolution("additional nested column in source resolved by name - insert - array of struct")(
    target = """{ "key": "A", "value": [ { "a": { "x": 1, "z": 2 }, "b": 1 } ] }""",
    source =
      """{ "key": "A", "value": [ { "a": { "x": 10, "y": 20, "z": 2 }, "b": "2 "} ] }
           { "key": "B", "value": [ {"a": { "x": 40, "y": 30, "z": 3 }, "b": "3" }, {"a": { "x": 40, "y": 30, "z": 3 }, "b": "4" } ] }""",
    targetSchema = new StructType()
      .add("key", StringType)
      .add("value", ArrayType(
        new StructType()
          .add("a", new StructType()
            .add("x", IntegerType)
            .add("z", IntegerType))
          .add("b", IntegerType))),
    sourceSchema = new StructType()
      .add("key", StringType)
      .add("value", ArrayType(
        new StructType()
          .add("a", new StructType()
            .add("x", IntegerType).add("y", IntegerType).add("z", IntegerType))
          .add("b", StringType))),
    clauses = insert("*") :: Nil,
    result =
      """{ "key": "A", "value": [ { "a": { "x": 1, "z": 2, "y": null }, "b": 1 } ] }
           { "key": "B", "value": [ { "a": { "x": 40, "z": 3, "y": 30 }, "b": 3 }, { "a": { "x": 40, "z": 3, "y": 30 }, "b": 4 } ] }""",
    resultSchema = new StructType()
      .add("key", StringType)
      .add("value", ArrayType(
        new StructType()
          .add("a", new StructType()
            .add("x", IntegerType)
            .add("z", IntegerType)
            .add("y", IntegerType))
          .add("b", IntegerType))),
    expectErrorWithoutEvolutionContains = "Cannot cast")

  testNestedStructsEvolution("additional nested column in source resolved by name - insert - nested array of struct")(
    target = """{ "key": "A", "value": [ { "a": { "y": 2, "x": [ { "c": 1, "e": 3 } ] }, "b": 1 } ] }""",
    source =
      """{ "key": "A", "value": [ { "a": { "y": 20, "x": [ { "c": 10, "d": "30", "e": 1 } ] }, "b": "2" } ] }
          { "key": "B", "value": [ { "a": { "y": 60, "x": [ { "c": 20, "d": "50", "e": 2 }, { "c": 20, "d": "50", "e": 3 } ] }, "b": "3" } ] }""",
    targetSchema = new StructType()
      .add("key", StringType)
      .add("value", ArrayType(
        new StructType()
          .add("a", new StructType()
            .add("y", IntegerType)
            .add("x", ArrayType(
              new StructType()
                .add("c", IntegerType)
                .add("e", IntegerType)
            )))
          .add("b", IntegerType))),
    sourceSchema = new StructType()
      .add("key", StringType)
      .add("value", ArrayType(
        new StructType()
          .add("a", new StructType()
            .add("y", IntegerType)
            .add("x", ArrayType(
              new StructType()
                .add("c", IntegerType)
                .add("d", StringType)
                .add("e", IntegerType)
            )))
          .add("b", StringType))),
    resultSchema = new StructType()
      .add("key", StringType)
      .add("value", ArrayType(
        new StructType()
          .add("a", new StructType()
            .add("y", IntegerType)
            .add("x", ArrayType(
              new StructType()
                .add("c", IntegerType)
                .add("e", IntegerType)
                .add("d", StringType)
            )))
          .add("b", IntegerType))),
    clauses = insert("*") :: Nil,
    result =
      """{ "key": "A", "value": [ { "a": { "y": 2, "x": [ { "c": 1, "e": 3, "d": null } ] }, "b": 1 } ] }
          { "key": "B", "value": [ { "a": { "y": 60, "x": [ { "c": 20, "e": 2, "d": "50" }, { "c": 20, "e": 3, "d": "50" } ] }, "b": 3 } ] }""",
    expectErrorWithoutEvolutionContains = "Cannot cast")
  // scalastyle:on line.size.limit

  for (isPartitioned <- BOOLEAN_DOMAIN)
  testEvolution(s"extra nested column in source - update, isPartitioned=$isPartitioned")(
    targetData = Seq((1, (1, 10)), (2, (2, 2000))).toDF("key", "x")
      .selectExpr("key", "named_struct('a', x._1, 'c', x._2) as x"),
    sourceData = Seq((1, (10, 100, 1000))).toDF("key", "x")
      .selectExpr("key", "named_struct('a', x._1, 'b', x._2, 'c', x._3) as x"),
    clauses = update("*") :: Nil,
    expected = ((1, (10, 100, 1000)) +: (2, (2, null, 2000)) +: Nil)
      .asInstanceOf[List[(Integer, (Integer, Integer, Integer))]].toDF("key", "x")
      .selectExpr("key", "named_struct('a', x._1, 'c', x._3, 'b', x._2) as x"),
    expectErrorWithoutEvolutionContains = "Cannot cast",
    partitionCols = if (isPartitioned) Seq("key") else Seq.empty
  )

  testEvolution("extra nested column in source - update, partition on unused column")(
    targetData = Seq((1, 2, (1, 10)), (2, 2, (2, 2000))).toDF("key", "part", "x")
      .selectExpr("part", "key", "named_struct('a', x._1, 'c', x._2) as x"),
    sourceData = Seq((1, 2, (10, 100, 1000))).toDF("key", "part", "x")
      .selectExpr("key", "part", "named_struct('a', x._1, 'b', x._2, 'c', x._3) as x"),
    clauses = update("*") :: Nil,
    expected = ((1, 2, (10, 100, 1000)) +: (2, 2, (2, null, 2000)) +: Nil)
      .asInstanceOf[List[(Integer, Integer, (Integer, Integer, Integer))]].toDF("key", "part", "x")
      .selectExpr("part", "key", "named_struct('a', x._1, 'c', x._3, 'b', x._2) as x"),
    expectErrorWithoutEvolutionContains = "Cannot cast",
    partitionCols = Seq("part")
  )

  // scalastyle:off line.size.limit
  testNestedStructsEvolution("extra nested column in source - update - array of struct - longer source")(
    target =
      """{ "key": "A", "value": [ { "a": { "x": 1, "y": 2 }, "b": 1 } ] }
         { "key": "B", "value": [ { "a": { "x": 40, "y": 30 }, "b": 3 } ] }""",
    source =
      """{ "key": "A", "value": [ { "a": { "x": 10, "y": 20, "z": 2 }, "b": "2" }, { "a": { "x": 10, "y": 20, "z": 2 }, "b": "3" }, { "a": { "x": 10, "y": 20, "z": 2 }, "b": "4" } ] }""",
    targetSchema = new StructType()
      .add("key", StringType)
      .add("value", ArrayType(
        new StructType()
          .add("a", new StructType()
            .add("x", IntegerType)
            .add("y", IntegerType))
          .add("b", IntegerType))),
    sourceSchema = new StructType()
      .add("key", StringType)
      .add("value", ArrayType(
        new StructType()
          .add("a", new StructType()
            .add("x", IntegerType).add("y", IntegerType).add("z", IntegerType))
          .add("b", StringType))),
    clauses = update("*") :: Nil,
    result =
      """{ "key": "A", "value": [ { "a": { "x": 10, "y": 20, "z": 2 }, "b": 2 }, { "a": { "x": 10, "y": 20, "z": 2 }, "b": 3 }, { "a": { "x": 10, "y": 20, "z": 2 }, "b": 4 } ] }
         { "key": "B", "value": [ { "a": { "x": 40, "y": 30, "z": null }, "b": 3 } ] }""",
    resultSchema = new StructType()
      .add("key", StringType)
      .add("value", ArrayType(
        new StructType()
          .add("a", new StructType()
            .add("x", IntegerType)
            .add("y", IntegerType)
            .add("z", IntegerType))
          .add("b", IntegerType))),
    expectErrorWithoutEvolutionContains = "Cannot cast")

  testNestedStructsEvolution("extra nested column in source - update - array of struct - longer target")(
    target =
      """{ "key": "A", "value": [ { "a": { "x": 1, "y": 2 }, "b": 1 }, { "a": { "x": 1, "y": 2 }, "b": 2 } ] }
         { "key": "B", "value": [ { "a": { "x": 40, "y": 30 }, "b": 3 }, { "a": { "x": 40, "y": 30 }, "b": 4 }, { "a": { "x": 40, "y": 30 }, "b": 5 } ] }""",
    source =
      """{ "key": "A", "value": [ { "a": { "x": 10, "y": 20, "z": 2 }, "b": "2" } ] }""",
    targetSchema = new StructType()
      .add("key", StringType)
      .add("value", ArrayType(
        new StructType()
          .add("a", new StructType()
            .add("x", IntegerType)
            .add("y", IntegerType))
          .add("b", IntegerType))),
    sourceSchema = new StructType()
      .add("key", StringType)
      .add("value", ArrayType(
        new StructType()
          .add("a", new StructType()
            .add("x", IntegerType).add("y", IntegerType).add("z", IntegerType))
          .add("b", StringType))),
    clauses = update("*") :: Nil,
    result =
      """{ "key": "A", "value": [ { "a": { "x": 10, "y": 20, "z": 2 }, "b": 2 } ] }
         { "key": "B", "value": [ { "a": { "x": 40, "y": 30, "z": null }, "b": 3 }, { "a": { "x": 40, "y": 30, "z": null }, "b": 4 }, { "a": { "x": 40, "y": 30, "z": null }, "b": 5 } ] }""".stripMargin,
    resultSchema = new StructType()
      .add("key", StringType)
      .add("value", ArrayType(
        new StructType()
          .add("a", new StructType()
            .add("x", IntegerType)
            .add("y", IntegerType)
            .add("z", IntegerType))
          .add("b", IntegerType))),
    expectErrorWithoutEvolutionContains = "Cannot cast")

  testNestedStructsEvolution("extra nested column in source - update - nested array of struct - longer source")(
    target =
      """{ "key": "A", "value": [ { "a": { "y": 2, "x": [ { "c": 1, "d": 3 } ] }, "b": 1 } ] }
         { "key": "B", "value": [ { "a": { "y": 60, "x": [ { "c": 20, "d": 50 } ] }, "b": 3 } ] }""",
    source =
      """{ "key": "A", "value": [ { "a": { "y": 20, "x": [ { "c": 10, "d": "30", "e": 1 }, { "c": 10, "d": "30", "e": 2 }, { "c": 10, "d": "30", "e": 3 } ] }, "b": 2 } ] }""",
    targetSchema = new StructType()
      .add("key", StringType)
      .add("value", ArrayType(
        new StructType()
          .add("a", new StructType()
            .add("y", IntegerType)
            .add("x", ArrayType(
              new StructType()
                .add("c", IntegerType)
                .add("d", IntegerType)
            )))
          .add("b", IntegerType))),
    sourceSchema = new StructType()
      .add("key", StringType)
      .add("value", ArrayType(
        new StructType()
          .add("a", new StructType()
            .add("y", IntegerType)
            .add("x", ArrayType(
              new StructType()
                .add("c", IntegerType)
                .add("d", StringType)
                .add("e", IntegerType)
            )))
          .add("b", StringType))),
    resultSchema = new StructType()
      .add("key", StringType)
      .add("value", ArrayType(
        new StructType()
          .add("a", new StructType()
            .add("y", IntegerType)
            .add("x", ArrayType(
              new StructType()
                .add("c", IntegerType)
                .add("d", IntegerType)
                .add("e", IntegerType)
            )))
          .add("b", IntegerType))),
    clauses = update("*") :: Nil,
    result =
      """{ "key": "A", "value": [ { "a": { "y": 20, "x": [ { "c": 10, "d": 30, "e": 1 }, { "c": 10, "d": 30, "e": 2 }, { "c": 10, "d": 30, "e": 3 } ] }, "b": 2 } ] }
         { "key": "B", "value": [ { "a": { "y": 60, "x": [ { "c": 20, "d": 50, "e": null } ] }, "b": 3 } ] }""",
    expectErrorWithoutEvolutionContains = "Cannot cast")

  testNestedStructsEvolution("extra nested column in source - update - nested array of struct - longer target")(
    target =
      """{ "key": "A", "value": [ { "a": { "y": 2, "x": [ { "c": 1, "d": 3 }, { "c": 1, "d": 2 } ] }, "b": 1 } ] }
         { "key": "B", "value": [ { "a": { "y": 60, "x": [ { "c": 20, "d": 50 }, { "c": 20, "d": 40 }, { "c": 20, "d": 60 } ] }, "b": 3 } ] }""",
    source =
      """{ "key": "A", "value": [ { "a": { "y": 20, "x": [ { "c": 10, "d": "30", "e": 1 } ] }, "b": "2" } ] }""",
    targetSchema = new StructType()
      .add("key", StringType)
      .add("value", ArrayType(
        new StructType()
          .add("a", new StructType()
            .add("y", IntegerType)
            .add("x", ArrayType(
              new StructType()
                .add("c", IntegerType)
                .add("d", IntegerType)
            )))
          .add("b", IntegerType))),
    sourceSchema = new StructType()
      .add("key", StringType)
      .add("value", ArrayType(
        new StructType()
          .add("a", new StructType()
            .add("y", IntegerType)
            .add("x", ArrayType(
              new StructType()
                .add("c", IntegerType)
                .add("d", StringType)
                .add("e", IntegerType)
            )))
          .add("b", StringType))),
    resultSchema = new StructType()
      .add("key", StringType)
      .add("value", ArrayType(
        new StructType()
          .add("a", new StructType()
            .add("y", IntegerType)
            .add("x", ArrayType(
              new StructType()
                .add("c", IntegerType)
                .add("d", IntegerType)
                .add("e", IntegerType)
            )))
          .add("b", IntegerType))),
    clauses = update("*") :: Nil,
    result =
      """{ "key": "A", "value": [ { "a": { "y": 20, "x": [ { "c": 10, "d": 30, "e": 1 } ] }, "b": 2 } ] }
         { "key": "B", "value": [ { "a": { "y": 60, "x": [ { "c": 20, "d": 50, "e": null }, { "c": 20, "d": 40, "e": null }, { "c": 20, "d": 60, "e": null } ] }, "b": 3 } ] }""",
    expectErrorWithoutEvolutionContains = "Cannot cast")
  // scalastyle:on line.size.limit

  testEvolution("missing nested column in source - update")(
    targetData = Seq((1, (1, 10, 100)), (2, (2, 20, 200))).toDF("key", "x")
      .selectExpr("key", "named_struct('a', x._1, 'b', x._2, 'c', x._3) as x"),
    sourceData = Seq((1, (0, 0))).toDF("key", "x")
      .selectExpr("key", "named_struct('a', x._1, 'c', x._2) as x"),
    clauses = update("*") :: Nil,
    expected = ((1, (0, 10, 0)) +: (2, (2, 20, 200)) +: Nil).toDF("key", "x")
      .selectExpr("key", "named_struct('a', x._1, 'b', x._2, 'c', x._3) as x"),
    expectErrorWithoutEvolutionContains = "Cannot cast"
  )

  // scalastyle:off line.size.limit
  testNestedStructsEvolution("missing nested column in source - update - array of struct - longer source")(
    target = """{ "key": "A", "value": [ { "a": { "x": 1, "y": 2, "z": 3 }, "b": 1 } ] }""",
    source =
      """{ "key": "A", "value": [ { "a": { "x": 10, "z": 2 }, "b": "2" }, { "a": { "x": 10, "z": 2 }, "b": "3" }, { "a": { "x": 10, "z": 2 }, "b": "4" } ] }
           { "key": "B", "value": [ { "a": { "x": 40, "z": 3 }, "b": "3" } ] }""",
    targetSchema = new StructType()
      .add("key", StringType)
      .add("value", ArrayType(
        new StructType()
          .add("a", new StructType()
            .add("x", IntegerType)
            .add("y", IntegerType)
            .add("z", IntegerType))
          .add("b", IntegerType))),
    sourceSchema = new StructType()
      .add("key", StringType)
      .add("value", ArrayType(
        new StructType()
          .add("a", new StructType()
            .add("x", IntegerType).add("z", IntegerType))
          .add("b", StringType))),
    clauses = update("*") :: Nil,
    result =
      """{ "key": "A", "value": [ { "a": { "x": 10, "y": null, "z": 2 }, "b": 2 }, { "a": { "x": 10, "y": null, "z": 2 }, "b": 3 }, { "a": { "x": 10, "y": null, "z": 2 }, "b": 4 } ] }""",
    resultSchema = new StructType()
      .add("key", StringType)
      .add("value", ArrayType(
        new StructType()
          .add("a", new StructType()
            .add("x", IntegerType)
            .add("y", IntegerType)
            .add("z", IntegerType))
          .add("b", IntegerType))),
    expectErrorWithoutEvolutionContains = "Cannot cast")

  // scalastyle:off line.size.limit
  testNestedStructsEvolution("missing nested column in source - update - array of struct - longer target")(
    target = """{ "key": "A", "value": [ { "a": { "x": 1, "y": 2, "z": 3 }, "b": 1 }, { "a": { "x": 1, "y": 2, "z": 3 }, "b": 2 } ] }""",
    source =
      """{ "key": "A", "value": [ { "a": { "x": 10, "z": 2 }, "b": "2" } ] }
           { "key": "B", "value": [ { "a": { "x": 40, "z": 3 }, "b": "3" } ] }""",
    targetSchema = new StructType()
      .add("key", StringType)
      .add("value", ArrayType(
        new StructType()
          .add("a", new StructType()
            .add("x", IntegerType)
            .add("y", IntegerType)
            .add("z", IntegerType))
          .add("b", IntegerType))),
    sourceSchema = new StructType()
      .add("key", StringType)
      .add("value", ArrayType(
        new StructType()
          .add("a", new StructType()
            .add("x", IntegerType).add("z", IntegerType))
          .add("b", StringType))),
    clauses = update("*") :: Nil,
    result =
      """{ "key": "A", "value": [ { "a": { "x": 10, "y": null, "z": 2 }, "b": 2 } ] }""",
    resultSchema = new StructType()
      .add("key", StringType)
      .add("value", ArrayType(
        new StructType()
          .add("a", new StructType()
            .add("x", IntegerType)
            .add("y", IntegerType)
            .add("z", IntegerType))
          .add("b", IntegerType))),
    expectErrorWithoutEvolutionContains = "Cannot cast")

  testNestedStructsEvolution("missing nested column in source - update - nested array of struct - longer source")(
    target = """{ "key": "A", "value": [ { "a": { "y": 2, "x": [ { "c": 1, "d": 3, "e": 4 } ] }, "b": 1 } ] }""",
    source =
      """{ "key": "A", "value": [ { "a": {"y": 20, "x": [ { "c": 10, "e": 1 }, { "c": 10, "e": 2 }, { "c": 10, "e": 3 } ] }, "b": "2" } ] }
          { "key": "B", "value": [ { "a": {"y": 60, "x":  [{ "c": 20, "e": 2 } ] }, "b": "3" } ] }""",
    targetSchema = new StructType()
      .add("key", StringType)
      .add("value", ArrayType(
        new StructType()
          .add("a", new StructType()
            .add("y", IntegerType)
            .add("x", ArrayType(
              new StructType()
                .add("c", IntegerType)
                .add("d", IntegerType)
                .add("e", IntegerType)
            )))
          .add("b", IntegerType))),
    sourceSchema = new StructType()
      .add("key", StringType)
      .add("value", ArrayType(
        new StructType()
          .add("a", new StructType()
            .add("y", IntegerType)
            .add("x", ArrayType(
              new StructType()
                .add("c", IntegerType)
                .add("e", IntegerType)
            )))
          .add("b", StringType))),
    resultSchema = new StructType()
      .add("key", StringType)
      .add("value", ArrayType(
        new StructType()
          .add("a", new StructType()
            .add("y", IntegerType)
            .add("x", ArrayType(
              new StructType()
                .add("c", IntegerType)
                .add("d", IntegerType)
                .add("e", IntegerType)
            )))
          .add("b", IntegerType))),
    clauses = update("*") :: Nil,
    result =
      """{ "key": "A", "value": [ { "a": { "y": 20, "x": [ { "c": 10, "d": null, "e": 1 }, { "c": 10, "d": null, "e": 2 }, { "c": 10, "d": null, "e": 3} ] }, "b": 2 } ] }""",
    expectErrorWithoutEvolutionContains = "Cannot cast")

  testNestedStructsEvolution("missing nested column in source - update - nested array of struct - longer target")(
    target = """{ "key": "A", "value": [ { "a": { "y": 2, "x": [ { "c": 1, "d": 3, "e": 4 }, { "c": 1, "d": 3, "e": 5 } ] }, "b": 1 } ] }""",
    source =
      """{ "key": "A", "value": [ { "a": { "y": 20, "x": [ { "c": 10, "e": 1 } ] }, "b": "2" } ] }
          { "key": "B", "value": [ { "a": { "y": 60, "x": [ { "c": 20, "e": 2 } ] }, "b": "3" } ] }""",
    targetSchema = new StructType()
      .add("key", StringType)
      .add("value", ArrayType(
        new StructType()
          .add("a", new StructType()
            .add("y", IntegerType)
            .add("x", ArrayType(
              new StructType()
                .add("c", IntegerType)
                .add("d", IntegerType)
                .add("e", IntegerType)
            )))
          .add("b", IntegerType))),
    sourceSchema = new StructType()
      .add("key", StringType)
      .add("value", ArrayType(
        new StructType()
          .add("a", new StructType()
            .add("y", IntegerType)
            .add("x", ArrayType(
              new StructType()
                .add("c", IntegerType)
                .add("e", IntegerType)
            )))
          .add("b", StringType))),
    resultSchema = new StructType()
      .add("key", StringType)
      .add("value", ArrayType(
        new StructType()
          .add("a", new StructType()
            .add("y", IntegerType)
            .add("x", ArrayType(
              new StructType()
                .add("c", IntegerType)
                .add("d", IntegerType)
                .add("e", IntegerType)
            )))
          .add("b", IntegerType))),
    clauses = update("*") :: Nil,
    result =
      """{ "key": "A", "value": [ { "a": { "y": 20, "x": [ { "c": 10, "d": null, "e": 1 } ] }, "b": 2 } ] }""",
    expectErrorWithoutEvolutionContains = "Cannot cast")
  // scalastyle:on line.size.limit

  testEvolution("nested columns resolved by name with same column count but different names")(
    targetData = Seq((1, 1, 2, 3)).toDF("key", "a", "b", "c")
      .selectExpr("key", "struct(a, b, c) as x"),
    sourceData = Seq((1, 10, 20, 30), (2, 20, 30, 40)).toDF("key", "a", "b", "d")
      .selectExpr("key", "struct(a, b, d) as x"),
    clauses = update("*") :: insert("*") :: Nil,
    // We evolve to the schema (key, x.{a, b, c, d}).
    expected = ((1, (10, 20, 3, 30)) +: (2, (20, 30, null, 40)) +: Nil)
      .asInstanceOf[List[(Integer, (Integer, Integer, Integer, Integer))]]
      .toDF("key", "x")
      .selectExpr("key", "named_struct('a', x._1, 'b', x._2, 'c', x._3, 'd', x._4) as x"),
    expectErrorWithoutEvolutionContains = "All nested columns must match."
  )

  // scalastyle:off line.size.limit
  testNestedStructsEvolution("nested columns resolved by name with same column count but different names - array of struct - longer source")(
    target = """{ "key": "A", "value": [ { "a": { "x": 1, "y": 2, "o": 4 }, "b": 1 } ] }""",
    source =
      """{ "key": "A", "value": [ { "a": { "x": 10, "y": 20, "z": 2 }, "b": "2" }, { "a": { "x": 10, "y": 20, "z": 2 }, "b": "3" }, { "a": { "x": 10, "y": 20, "z": 2 }, "b": "4" } ] }
           { "key": "B", "value": [ {"a": { "x": 40, "y": 30, "z": 3 }, "b": "3" }, {"a": { "x": 40, "y": 30, "z": 3 }, "b": "4" } ] }""",
    targetSchema = new StructType()
      .add("key", StringType)
      .add("value", ArrayType(
        new StructType()
          .add("a", new StructType()
            .add("x", IntegerType)
            .add("y", IntegerType)
            .add("o", IntegerType))
          .add("b", IntegerType))),
    sourceSchema = new StructType()
      .add("key", StringType)
      .add("value", ArrayType(
        new StructType()
          .add("a", new StructType()
            .add("x", IntegerType).add("y", IntegerType).add("z", IntegerType))
          .add("b", StringType))),
    clauses = update("*") :: insert("*") :: Nil,
    result =
      """{ "key": "A", "value": [ { "a": { "x": 10, "y": 20, "o": null, "z": 2 }, "b": 2 }, { "a": { "x": 10, "y": 20, "o": null, "z": 2 }, "b": 3 }, { "a": { "x": 10, "y": 20, "o": null, "z": 2 }, "b": 4 } ] }
           { "key": "B", "value": [ {"a": { "x": 40, "y": 30, "o": null, "z": 3 }, "b": 3 }, {"a": { "x": 40, "y": 30, "o": null, "z": 3 }, "b": 4 } ] }""",
    resultSchema = new StructType()
      .add("key", StringType)
      .add("value", ArrayType(
        new StructType()
          .add("a", new StructType()
            .add("x", IntegerType)
            .add("y", IntegerType)
            .add("o", IntegerType)
            .add("z", IntegerType))
          .add("b", IntegerType))),
    expectErrorWithoutEvolutionContains = "Cannot cast")

  testNestedStructsEvolution("nested columns resolved by name with same column count but different names - array of struct - longer target")(
    target = """{ "key": "A", "value": [ { "a": { "x": 1, "y": 2, "o": 4 }, "b": 1 }, { "a": { "x": 1, "y": 2, "o": 4 }, "b": 2 } ] }""",
    source =
      """{ "key": "A", "value": [ { "a": { "x": 10, "y": 20, "z": 2 }, "b": "2" } ] }
           { "key": "B", "value": [ {"a": { "x": 40, "y": 30, "z": 3 }, "b": "3" } ] }""",
    targetSchema = new StructType()
      .add("key", StringType)
      .add("value", ArrayType(
        new StructType()
          .add("a", new StructType()
            .add("x", IntegerType)
            .add("y", IntegerType)
            .add("o", IntegerType))
          .add("b", IntegerType))),
    sourceSchema = new StructType()
      .add("key", StringType)
      .add("value", ArrayType(
        new StructType()
          .add("a", new StructType()
            .add("x", IntegerType).add("y", IntegerType).add("z", IntegerType))
          .add("b", StringType))),
    clauses = update("*") :: insert("*") :: Nil,
    result =
      """{ "key": "A", "value": [ { "a": { "x": 10, "y": 20, "o": null, "z": 2 }, "b": 2 } ] }
           { "key": "B", "value": [ {"a": { "x": 40, "y": 30, "o": null, "z": 3 }, "b": 3 } ] }""",
    resultSchema = new StructType()
      .add("key", StringType)
      .add("value", ArrayType(
        new StructType()
          .add("a", new StructType()
            .add("x", IntegerType)
            .add("y", IntegerType)
            .add("o", IntegerType)
            .add("z", IntegerType))
          .add("b", IntegerType))),
    expectErrorWithoutEvolutionContains = "Cannot cast")

  testNestedStructsEvolution("nested columns resolved by name with same column count but different names - nested array of struct - longer source")(
    target = """{ "key": "A", "value": [ { "a": { "y": 2, "x": [ { "c": 1, "d": 3, "f": 4 } ] }, "b": 1 } ] }""",
    source =
      """{ "key": "A", "value": [ { "a": { "y": 20, "x": [ { "c": 10, "d": "30", "e": 1 }, { "c": 10, "d": "30", "e": 2 }, { "c": 10, "d": "30", "e": 3 } ] }, "b": "2" } ] }
          { "key": "B", "value": [ { "a": { "y": 60, "x": [ { "c": 20, "d": "50", "e": 2 }, { "c": 20, "d": "50", "e": 3 } ] }, "b": "3" } ] }""",
    targetSchema = new StructType()
      .add("key", StringType)
      .add("value", ArrayType(
        new StructType()
          .add("a", new StructType()
            .add("y", IntegerType)
            .add("x", ArrayType(
              new StructType()
                .add("c", IntegerType)
                .add("d", IntegerType)
                .add("f", IntegerType)
            )))
          .add("b", IntegerType))),
    sourceSchema = new StructType()
      .add("key", StringType)
      .add("value", ArrayType(
        new StructType()
          .add("a", new StructType()
            .add("y", IntegerType)
            .add("x", ArrayType(
              new StructType()
                .add("c", IntegerType)
                .add("d", StringType)
                .add("e", IntegerType)
            )))
          .add("b", StringType))),
    resultSchema = new StructType()
      .add("key", StringType)
      .add("value", ArrayType(
        new StructType()
          .add("a", new StructType()
            .add("y", IntegerType)
            .add("x", ArrayType(
              new StructType()
                .add("c", IntegerType)
                .add("d", IntegerType)
                .add("f", IntegerType)
                .add("e", IntegerType)
            )))
          .add("b", IntegerType))),
    clauses = update("*") :: insert("*") :: Nil,
    result =
      """{ "key": "A", "value": [ { "a": { "y": 20, "x": [ { "c": 10, "d": 30, "f": null, "e": 1 }, { "c": 10, "d": 30, "f": null, "e": 2 }, { "c": 10, "d": 30, "f": null, "e": 3 } ] }, "b": 2 } ] }
          { "key": "B", "value": [ { "a": { "y": 60, "x": [ { "c": 20, "d": 50, "f": null, "e": 2 }, { "c": 20, "d": 50, "f": null, "e": 3 } ] }, "b": 3} ] }""",
    expectErrorWithoutEvolutionContains = "Cannot cast")

  testNestedStructsEvolution("nested columns resolved by name with same column count but different names - nested array of struct - longer target")(
    target = """{ "key": "A", "value": [ { "a": { "y": 2, "x": [ { "c": 1, "d": 3, "f": 4 }, { "c": 1, "d": 3, "f": 4 } ] }, "b": 1 } ] }""",
    source =
      """{ "key": "A", "value": [ { "a": { "y": 20, "x": [ { "c": 10, "d": "30", "e": 1 } ] }, "b": "2" } ] }
          { "key": "B", "value": [ { "a": { "y": 60, "x": [ { "c": 20, "d": "50", "e": 2 } ] }, "b": "3" } ] }""",
    targetSchema = new StructType()
      .add("key", StringType)
      .add("value", ArrayType(
        new StructType()
          .add("a", new StructType()
            .add("y", IntegerType)
            .add("x", ArrayType(
              new StructType()
                .add("c", IntegerType)
                .add("d", IntegerType)
                .add("f", IntegerType)
            )))
          .add("b", IntegerType))),
    sourceSchema = new StructType()
      .add("key", StringType)
      .add("value", ArrayType(
        new StructType()
          .add("a", new StructType()
            .add("y", IntegerType)
            .add("x", ArrayType(
              new StructType()
                .add("c", IntegerType)
                .add("d", StringType)
                .add("e", IntegerType)
            )))
          .add("b", StringType))),
    resultSchema = new StructType()
      .add("key", StringType)
      .add("value", ArrayType(
        new StructType()
          .add("a", new StructType()
            .add("y", IntegerType)
            .add("x", ArrayType(
              new StructType()
                .add("c", IntegerType)
                .add("d", IntegerType)
                .add("f", IntegerType)
                .add("e", IntegerType)
            )))
          .add("b", IntegerType))),
    clauses = update("*") :: insert("*") :: Nil,
    result =
      """{ "key": "A", "value": [ { "a": { "y": 20, "x": [ { "c": 10, "d": 30, "f": null, "e": 1 } ] }, "b": 2 } ] }
          { "key": "B", "value": [ { "a": { "y": 60, "x": [ { "c": 20, "d": 50, "f": null, "e": 2 } ] }, "b": 3} ] }""",
    expectErrorWithoutEvolutionContains = "Cannot cast")
  // scalastyle:on line.size.limit

  testEvolution("nested columns resolved by position with same column count but different names")(
    targetData = Seq((1, 1, 2, 3)).toDF("key", "a", "b", "c")
      .selectExpr("key", "struct(a, b, c) as x"),
    sourceData = Seq((1, 10, 20, 30), (2, 20, 30, 40)).toDF("key", "a", "b", "d")
      .selectExpr("key", "struct(a, b, d) as x"),
    clauses = update("*") :: insert("*") :: Nil,
    expectErrorContains = "cannot cast",
    expectedWithoutEvolution = ((1, (10, 20, 30)) +: (2, (20, 30, 40)) +: Nil)
      .asInstanceOf[List[(Integer, (Integer, Integer, Integer))]]
      .toDF("key", "x")
      .selectExpr("key", "named_struct('a', x._1, 'b', x._2, 'c', x._3) as x"),
    confs = (DeltaSQLConf.DELTA_RESOLVE_MERGE_UPDATE_STRUCTS_BY_NAME.key, "false") +: Nil
  )

  // scalastyle:off line.size.limit
  testNestedStructsEvolution("nested columns resolved by position with same column count but different names - array of struct - longer source")(
    target = """{ "key": "A", "value": [{ "a": { "x": 1, "y": 2, "o": 4 }, "b": 1 } ] }""",
    source =
      """{ "key": "A", "value": [ { "a": { "x": 10, "y": 20, "z": 2 }, "b": "2" }, { "a": { "x": 10, "y": 20, "z": 3 }, "b": "2" }, { "a": { "x": 10, "y": 20, "z": 3 }, "b": "3" } ] }
           { "key": "B", "value": [ { "a": { "x": 40, "y": 30, "z": 3 }, "b": "3" }, { "a": { "x": 40, "y": 30, "z": 3 }, "b": "4" } ] }""",
    targetSchema = new StructType()
      .add("key", StringType)
      .add("value", ArrayType(
        new StructType()
          .add("a", new StructType()
            .add("x", IntegerType)
            .add("y", IntegerType)
            .add("o", IntegerType))
          .add("b", IntegerType))),
    sourceSchema = new StructType()
      .add("key", StringType)
      .add("value", ArrayType(
        new StructType()
          .add("a", new StructType()
            .add("x", IntegerType).add("y", IntegerType).add("z", IntegerType))
          .add("b", StringType))),
    clauses = update("*") :: insert("*") :: Nil,
    resultWithoutEvolution =
      """{ "key": "A", "value": [ { "a": { "x": 10, "y": 20, "o": 2 }, "b": 2 }, { "a": { "x": 10, "y": 20, "o": 3 }, "b": 2 }, { "a": { "x": 10, "y": 20, "o": 3 }, "b": 3 } ] }
           { "key": "B", "value": [ {"a": { "x": 40, "y": 30, "o": 3 }, "b": 3 }, {"a": { "x": 40, "y": 30, "o": 3 }, "b": 4 } ] }""",
    expectErrorContains = "cannot cast",
    confs = (DeltaSQLConf.DELTA_RESOLVE_MERGE_UPDATE_STRUCTS_BY_NAME.key, "false") +: Nil)

  testNestedStructsEvolution("nested columns resolved by position with same column count but different names - array of struct - longer target")(
    target = """{ "key": "A", "value": [{ "a": { "x": 1, "y": 2, "o": 4 }, "b": 1}, { "a": { "x": 1, "y": 2, "o": 4 }, "b": 2}] }""",
    source =
      """{ "key": "A", "value": [{ "a": { "x": 10, "y": 20, "z": 2 }, "b": "2" } ] }
           { "key": "B", "value": [{"a": { "x": 40, "y": 30, "z": 3 }, "b": "3" } ] }""",
    targetSchema = new StructType()
      .add("key", StringType)
      .add("value", ArrayType(
        new StructType()
          .add("a", new StructType()
            .add("x", IntegerType)
            .add("y", IntegerType)
            .add("o", IntegerType))
          .add("b", IntegerType))),
    sourceSchema = new StructType()
      .add("key", StringType)
      .add("value", ArrayType(
        new StructType()
          .add("a", new StructType()
            .add("x", IntegerType).add("y", IntegerType).add("z", IntegerType))
          .add("b", StringType))),
    clauses = update("*") :: insert("*") :: Nil,
    resultWithoutEvolution =
      """{ "key": "A", "value": [{ "a": { "x": 10, "y": 20, "o": 2}, "b": 2}] }
           { "key": "B", "value": [{"a": { "x": 40, "y": 30, "o": 3}, "b": 3}] }""",
    expectErrorContains = "cannot cast",
    confs = (DeltaSQLConf.DELTA_RESOLVE_MERGE_UPDATE_STRUCTS_BY_NAME.key, "false") +: Nil)

  testNestedStructsEvolution("nested columns resolved by position with same column count but different names - nested array of struct - longer source")(
    target = """{ "key": "A", "value": [ { "a": { "y": 2, "x": [ { "c": 1, "d": 3, "f": 4 } ] }, "b": 1 } ] }""",
    source =
      """{ "key": "A", "value": [ { "a": { "y": 20, "x": [ { "c": 10, "d": "30", "e": 1 }, { "c": 10, "d": "30", "e": 2 }, { "c": 10, "d": "30", "e": 3} ] }, "b": "2" } ] }
          { "key": "B", "value": [ { "a": { "y": 60, "x": [ { "c": 20, "d": "50", "e": 2 }, { "c": 20, "d": "50", "e": 3 } ] }, "b": "3" } ] }""",
    targetSchema = new StructType()
      .add("key", StringType)
      .add("value", ArrayType(
        new StructType()
          .add("a", new StructType()
            .add("y", IntegerType)
            .add("x", ArrayType(
              new StructType()
                .add("c", IntegerType)
                .add("d", IntegerType)
                .add("f", IntegerType)
            )))
          .add("b", IntegerType))),
    sourceSchema = new StructType()
      .add("key", StringType)
      .add("value", ArrayType(
        new StructType()
          .add("a", new StructType()
            .add("y", IntegerType)
            .add("x", ArrayType(
              new StructType()
                .add("c", IntegerType)
                .add("d", StringType)
                .add("e", IntegerType)
            )))
          .add("b", StringType))),
    clauses = update("*") :: insert("*") :: Nil,
    resultWithoutEvolution =
      """{ "key": "A", "value": [ { "a": {"y": 20, "x": [ { "c": 10, "d": 30, "f": 1 }, { "c": 10, "d": 30, "f": 2 }, { "c": 10, "d": 30, "f": 3 } ] }, "b": 2 } ] }
          { "key": "B", "value": [ { "a": {"y": 60, "x": [ { "c": 20, "d": 50, "f": 2 }, { "c": 20, "d": 50, "f": 3 } ] }, "b": 3}]}""",
    expectErrorContains = "cannot cast",
    confs = (DeltaSQLConf.DELTA_RESOLVE_MERGE_UPDATE_STRUCTS_BY_NAME.key, "false") +: Nil)

  testNestedStructsEvolution("nested columns resolved by position with same column count but different names - nested array of struct - longer target")(
    target = """{ "key": "A", "value": [{ "a": { "y": 2, "x": [ { "c": 1, "d": 3, "f": 5 }, { "c": 1, "d": 3, "f": 6 } ] }, "b": 1}] }""",
    source =
      """{ "key": "A", "value": [ { "a": { "y": 20, "x": [ { "c": 10, "d": "30", "e": 1 } ] }, "b": "2" } ] }
          { "key": "B", "value": [ { "a": { "y": 60, "x": [ { "c": 20, "d": "50", "e": 2 } ] }, "b": "3" } ] }""",
    targetSchema = new StructType()
      .add("key", StringType)
      .add("value", ArrayType(
        new StructType()
          .add("a", new StructType()
            .add("y", IntegerType)
            .add("x", ArrayType(
              new StructType()
                .add("c", IntegerType)
                .add("d", IntegerType)
                .add("f", IntegerType)
            )))
          .add("b", IntegerType))),
    sourceSchema = new StructType()
      .add("key", StringType)
      .add("value", ArrayType(
        new StructType()
          .add("a", new StructType()
            .add("y", IntegerType)
            .add("x", ArrayType(
              new StructType()
                .add("c", IntegerType)
                .add("d", StringType)
                .add("e", IntegerType)
            )))
          .add("b", StringType))),
    clauses = update("*") :: insert("*") :: Nil,
    resultWithoutEvolution =
      """{ "key": "A", "value": [ { "a": {"y": 20, "x": [ { "c": 10, "d": 30, "f": 1 } ] }, "b": 2 } ] }
          { "key": "B", "value": [ { "a": {"y": 60, "x": [ { "c": 20, "d": 50, "f": 2 } ] }, "b": 3 } ] }""",
    expectErrorContains = "cannot cast",
    confs = (DeltaSQLConf.DELTA_RESOLVE_MERGE_UPDATE_STRUCTS_BY_NAME.key, "false") +: Nil)
  // scalastyle:on line.size.limit

  testEvolution("struct in different order")(
    targetData = Seq((1, (1, 10, 100)), (2, (2, 20, 200))).toDF("key", "x")
      .selectExpr("key", "named_struct('a', x._1, 'b', x._2, 'c', x._3) as x"),
    sourceData = Seq((1, (100, 10, 1)), (3, (300, 30, 3))).toDF("key", "x")
      .selectExpr("key", "named_struct('c', x._1, 'b', x._2, 'a', x._3) as x"),
    clauses = update("*") :: insert("*") :: Nil,
    expected = ((1, (1, 10, 100)) +: (2, (2, 20, 200)) +: (3, (3, 30, 300)) +: Nil).toDF("key", "x")
      .selectExpr("key", "named_struct('a', x._1, 'b', x._2, 'c', x._3) as x"),
    expectedWithoutEvolution =
      ((1, (1, 10, 100)) +: (2, (2, 20, 200)) +: (3, (3, 30, 300)) +: Nil).toDF("key", "x")
      .selectExpr("key", "named_struct('a', x._1, 'b', x._2, 'c', x._3) as x")
  )

  // scalastyle:off line.size.limit
  testNestedStructsEvolution("struct in different order - array of struct")(
    target = """{ "key": "A", "value": [{ "a": { "x": 1, "y": 2 }, "b": 1 }] }""",
    source = """{ "key": "A", "value": [{ "b": "2", "a": { "y": 20, "x": 10}}, { "b": "3", "a": { "y": 30, "x": 40}}] }""",
    targetSchema = new StructType()
      .add("key", StringType)
      .add("value", ArrayType(
        new StructType()
          .add("a", new StructType().add("x", IntegerType).add("y", IntegerType))
          .add("b", IntegerType))),
    sourceSchema = new StructType()
      .add("key", StringType)
      .add("value", ArrayType(
        new StructType()
          .add("b", StringType)
          .add("a", new StructType().add("y", IntegerType).add("x", IntegerType)))),
    clauses = update("*") :: insert("*") :: Nil,
    result = """{ "key": "A", "value": [{ "a": { "x": 10, "y": 20 }, "b": 2 }, { "a": { "y": 30, "x": 40}, "b": 3 }] }""",
    resultWithoutEvolution = """{ "key": "A", "value": [{ "a": { "x": 10, "y": 20 }, "b": 2 }, { "a": { "y": 30, "x": 40}, "b": 3 }] }""")

  testNestedStructsEvolution("struct in different order - nested array of struct")(
    target = """{ "key": "A", "value": [{ "a": { "y": 2, "x": [{ "c": 1, "d": 3}]}, "b": 1 }] }""",
    source = """{ "key": "A", "value": [{ "b": "2", "a": {"x": [{ "d": "30", "c": 10}, { "d": "40", "c": 3}], "y": 20}}]}""",
    targetSchema = new StructType()
      .add("key", StringType)
      .add("value", ArrayType(
        new StructType()
          .add("a", new StructType()
            .add("y", IntegerType)
            .add("x", ArrayType(
              new StructType()
                .add("c", IntegerType)
                .add("d", IntegerType))))
          .add("b", IntegerType))),
    sourceSchema = new StructType()
      .add("key", StringType)
      .add("value", ArrayType(
        new StructType()
          .add("b", StringType)
          .add("a", new StructType()
            .add("x", ArrayType(
              new StructType()
                .add("d", StringType)
                .add("c", IntegerType)
            ))
            .add("y", IntegerType)))),
    clauses = update("*") :: insert("*") :: Nil,
    result = """{ "key": "A", "value": [{ "a": { "y": 20, "x": [{ "c": 10, "d": 30}, { "c": 3, "d": 40}]}, "b": 2 }]}""",
    resultWithoutEvolution = """{ "key": "A", "value": [{ "a": { "y": 20, "x": [{ "c": 10, "d": 30}, { "c": 3, "d": 40}]}, "b": 2 }]}""")
  // scalastyle:on line.size.limit

  testNestedStructsEvolution("array of struct with same columns but in different order" +
    " which can be casted implicitly - by name")(
    target = """{ "key": "A", "value": [ { "a": 1, "b": 2 } ] }""",
    source =
      """{ "key": "A", "value": [ { "b": 4, "a": 3 } ] }
          { "key": "B", "value": [ { "b": 2, "a": 5 } ] }""".stripMargin,
    targetSchema = new StructType()
      .add("key", StringType)
      .add("value", ArrayType(
        new StructType()
          .add("a", IntegerType)
          .add("b", IntegerType))),
    sourceSchema = new StructType()
      .add("key", StringType)
      .add("value", ArrayType(
        new StructType()
          .add("b", IntegerType)
          .add("a", IntegerType))),
    clauses = update("*") :: insert("*") :: Nil,
    result = """{ "key": "A", "value": [ { "a": 3, "b": 4 } ] }
                { "key": "B", "value": [ { "a": 5, "b": 2 } ] }""".stripMargin,
    resultWithoutEvolution = """{ "key": "A", "value": [ { "a": 3, "b": 4 } ] }
                { "key": "B", "value": [ { "a": 5, "b": 2 } ] }""".stripMargin)

  testNestedStructsEvolution("array of struct with same columns but in different order" +
    " which can be casted implicitly - by position")(
    target = """{ "key": "A", "value": [ { "a": 1, "b": 2 } ] }""",
    source = """{ "key": "A", "value": [ { "b": 4, "a": 3 } ] }
                  { "key": "B", "value": [ { "b": 2, "a": 5 } ] }""".stripMargin,
    targetSchema = new StructType()
      .add("key", StringType)
      .add("value", ArrayType(
        new StructType()
          .add("a", IntegerType)
          .add("b", IntegerType))),
    sourceSchema = new StructType()
      .add("key", StringType)
      .add("value", ArrayType(
        new StructType()
          .add("b", IntegerType)
          .add("a", IntegerType))),
    clauses = update("*") :: insert("*") :: Nil,
    result =
      """{ "key": "A", "value": [ { "a": 4, "b": 3 } ] }
          { "key": "B", "value": [ { "a": 2, "b": 5 } ] }""".stripMargin,
    resultWithoutEvolution =
      """{ "key": "A", "value": [ { "a": 4, "b": 3 } ] }
          { "key": "B", "value": [ { "a": 2, "b": 5 } ] }""".stripMargin,
    confs = (DeltaSQLConf.DELTA_RESOLVE_MERGE_UPDATE_STRUCTS_BY_NAME.key, "false") +: Nil)

  testNestedStructsEvolution("array of struct with same column count but all different names" +
    " - by name")(
    target = """{ "key": "A", "value": [ { "a": 1, "b": 2 } ] }""",
    source =
      """{ "key": "A", "value": [ { "c": 4, "d": 3 } ] }
          { "key": "B", "value": [ { "c": 2, "d": 5 } ] }""".stripMargin,
    targetSchema = new StructType()
      .add("key", StringType)
      .add("value", ArrayType(
        new StructType()
          .add("a", IntegerType)
          .add("b", IntegerType))),
    sourceSchema = new StructType()
      .add("key", StringType)
      .add("value", ArrayType(
        new StructType()
          .add("c", IntegerType)
          .add("d", IntegerType))),
    clauses = update("*") :: insert("*") :: Nil,
    resultSchema = new StructType()
      .add("key", StringType)
      .add("value", ArrayType(
        new StructType()
          .add("a", IntegerType)
          .add("b", IntegerType)
          .add("c", IntegerType)
          .add("d", IntegerType))),
    result =
      """{ "key": "A", "value": [ { "a": null, "b": null, "c": 4, "d": 3 } ] }
          { "key": "B", "value": [ { "a": null, "b": null, "c": 2, "d": 5 } ] }""".stripMargin,
    expectErrorWithoutEvolutionContains = "Cannot cast")

  testNestedStructsEvolution("array of struct with same column count but all different names" +
    " - by position")(
    target = """{ "key": "A", "value": [ { "a": 1, "b": 2 } ] }""",
    source = """{ "key": "A", "value": [ { "c": 4, "d": 3 } ] }
                  { "key": "B", "value": [ { "c": 2, "d": 5 } ] }""".stripMargin,
    targetSchema = new StructType()
      .add("key", StringType)
      .add("value", ArrayType(
        new StructType()
          .add("a", IntegerType)
          .add("b", IntegerType))),
    sourceSchema = new StructType()
      .add("key", StringType)
      .add("value", ArrayType(
        new StructType()
          .add("c", IntegerType)
          .add("d", IntegerType))),
    clauses = update("*") :: insert("*") :: Nil,
    resultWithoutEvolution =
      """{ "key": "A", "value": [ { "a": 4, "b": 3 } ] }
          { "key": "B", "value": [ { "a": 2, "b": 5 } ] }""".stripMargin,
    expectErrorContains = " cannot cast",
    confs = (DeltaSQLConf.DELTA_RESOLVE_MERGE_UPDATE_STRUCTS_BY_NAME.key, "false") +: Nil)

  testNestedStructsEvolution("array of struct with same columns but in different order" +
    " which cannot be casted implicitly - by name")(
    target = """{ "key": "A", "value": [ { "a": {"c" : 1}, "b": 2 } ] }""",
    source = """{ "key": "A", "value": [ { "b": 4, "a": {"c" : 3 } } ] }""",
    targetSchema = new StructType()
      .add("key", StringType)
      .add("value", ArrayType(
        new StructType()
          .add("a", new StructType().add("c", IntegerType))
          .add("b", IntegerType))),
    sourceSchema = new StructType()
      .add("key", StringType)
      .add("value", ArrayType(
        new StructType()
          .add("b", IntegerType)
          .add("a", new StructType().add("c", IntegerType)))),
    clauses = update("*") :: insert("*") :: Nil,
    result = """{ "key": "A", "value": [ { "a": { "c" : 3 }, "b": 4 } ] }""",
    resultWithoutEvolution = """{ "key": "A", "value": [ { "a": { "c" : 3 }, "b": 4 } ] }""")

  testNestedStructsEvolution("array of struct with same columns but in different order" +
    " which cannot be casted implicitly - by position")(
    target = """{ "key": "A", "value": [ { "a": {"c" : 1}, "b": 2 } ] }""",
    source = """{ "key": "A", "value": [ { "b": 4, "a": {"c" : 3 } } ] }""",
    targetSchema = new StructType()
      .add("key", StringType)
      .add("value", ArrayType(
        new StructType()
          .add("a", new StructType().add("c", IntegerType))
          .add("b", IntegerType))),
    sourceSchema = new StructType()
      .add("key", StringType)
      .add("value", ArrayType(
        new StructType()
          .add("b", IntegerType)
          .add("a", new StructType().add("c", IntegerType)))),
    clauses = update("*") :: insert("*") :: Nil,
    expectErrorContains = " cannot cast",
    expectErrorWithoutEvolutionContains = " cannot cast",
    confs = (DeltaSQLConf.DELTA_RESOLVE_MERGE_UPDATE_STRUCTS_BY_NAME.key, "false") +: Nil)

  testNestedStructsEvolution("array of struct with additional column in target - by name")(
    target = """{ "key": "A", "value": [ { "a": 1, "b": 2, "c": 3 } ] }""",
    source = """{ "key": "A", "value": [ { "b": 4, "a": 3 } ] }""",
    targetSchema = new StructType()
      .add("key", StringType)
      .add("value", ArrayType(
        new StructType()
          .add("a", IntegerType)
          .add("b", IntegerType)
          .add("c", IntegerType))),
    sourceSchema = new StructType()
      .add("key", StringType)
      .add("value", ArrayType(
        new StructType()
          .add("b", IntegerType)
          .add("a", IntegerType))),
    clauses = update("*") :: insert("*") :: Nil,
    result = """{ "key": "A", "value": [ { "a": 3, "b": 4, "c": null } ] }""",
    expectErrorWithoutEvolutionContains = "Cannot cast")

  testNestedStructsEvolution("array of struct with additional column in target - by position")(
    target = """{ "key": "A", "value": [ { "a": 1, "b": 2, "c": 3 } ] }""",
    source = """{ "key": "A", "value": [ { "b": 4, "a": 3 } ] }""",
    targetSchema = new StructType()
      .add("key", StringType)
      .add("value", ArrayType(
        new StructType()
          .add("a", IntegerType)
          .add("b", IntegerType)
          .add("c", IntegerType))),
    sourceSchema = new StructType()
      .add("key", StringType)
      .add("value", ArrayType(
        new StructType()
          .add("b", IntegerType)
          .add("a", IntegerType))),
    clauses = update("*") :: insert("*") :: Nil,
    expectErrorContains = " cannot cast",
    expectErrorWithoutEvolutionContains = "cannot cast",
    confs = (DeltaSQLConf.DELTA_RESOLVE_MERGE_UPDATE_STRUCTS_BY_NAME.key, "false") +: Nil)

  testNestedStructsEvolution("add non-nullable column to target schema")(
    target = """{ "key": "A" }""",
    source = """{ "key": "B", "value": 4}""",
    targetSchema = new StructType()
      .add("key", StringType),
    sourceSchema = new StructType()
      .add("key", StringType)
      .add("value", IntegerType, nullable = false),
    clauses = update("*") :: Nil,
    result = """{ "key": "A", "value": null }""".stripMargin,
    resultSchema = new StructType()
      .add("key", StringType)
      .add("value", IntegerType, nullable = false),
    resultWithoutEvolution = """{ "key": "A" }""")

  testNestedStructsEvolution("struct in array with storeAssignmentPolicy = STRICT")(
    target = """{ "key": "A", "value": [ { "a": 1 } ] }""",
    source = """{ "key": "A", "value": [ { "a": 2 } ] }""",
    targetSchema = new StructType()
      .add("key", StringType)
      .add("value",
        ArrayType(new StructType()
          .add("a", LongType))),
    sourceSchema = new StructType()
      .add("key", StringType)
      .add("value",
        ArrayType(new StructType()
          .add("a", IntegerType))),
    clauses = update("*") :: Nil,
    result = """{ "key": "A", "value": [ { "a": 2 } ] }""",
    resultWithoutEvolution = """{ "key": "A", "value": [ { "a": 2 } ] }""",
    confs = Seq(
      SQLConf.STORE_ASSIGNMENT_POLICY.key -> StoreAssignmentPolicy.STRICT.toString,
      DeltaSQLConf.UPDATE_AND_MERGE_CASTING_FOLLOWS_ANSI_ENABLED_FLAG.key -> "false"))
}<|MERGE_RESOLUTION|>--- conflicted
+++ resolved
@@ -83,7 +83,7 @@
           val ex = intercept[AnalysisException] {
             executeMergeFunction(s"delta.`$tempPath` t", s"source s", cond, clauses.toSeq)
           }
-          errorContains(ex.getMessage, error)
+          errorContains(Utils.exceptionString(ex), error)
         } else {
           executeMergeFunction(s"delta.`$tempPath` t", s"source s", cond, clauses.toSeq)
           checkAnswer(
@@ -104,31 +104,12 @@
       }
     }
 
-<<<<<<< HEAD
     test(s"schema evolution - $name - on via DeltaSQLConf") {
       withSQLConf((confs :+ (DeltaSQLConf.DELTA_SCHEMA_AUTO_MIGRATE.key, "true")): _*) {
         executeMergeAndAssert(
           expected,
           expectErrorContains,
           (tgt, src, cond, clauses) => executeMerge(tgt, src, cond, clauses: _*))
-=======
-          if (expectErrorContains != null) {
-            val ex = intercept[AnalysisException] {
-              executeMerge(s"delta.`$tempPath` t", s"source s", cond,
-                clauses.toSeq: _*)
-            }
-            errorContains(Utils.exceptionString(ex), expectErrorContains)
-          } else {
-            executeMerge(s"delta.`$tempPath` t", s"source s", cond,
-              clauses.toSeq: _*)
-            checkAnswer(
-              spark.read.format("delta").load(tempPath),
-              expected.collect())
-            assert(spark.read.format("delta").load(tempPath).schema.asNullable ===
-              expected.schema.asNullable)
-          }
-        }
->>>>>>> 60914cdd
       }
     }
   }
