--- conflicted
+++ resolved
@@ -698,14 +698,11 @@
       setNewProtocolWithFeaturesEnabledByMetadata(newMetadataTmp)
     }
 
-<<<<<<< HEAD
     if (isCreatingNewTable) {
       IdentityColumn.logTableCreation(deltaLog, newMetadataTmp.schema)
     }
-=======
     newMetadataTmp = newMetadataTmp.copy(configuration = configsWithoutProtocolProps)
     Protocol.assertMetadataContainsNoProtocolProps(newMetadataTmp)
->>>>>>> fb4d88d1
 
     newMetadataTmp = MaterializedRowId.updateMaterializedColumnName(
       protocol, oldMetadata = snapshot.metadata, newMetadataTmp)
