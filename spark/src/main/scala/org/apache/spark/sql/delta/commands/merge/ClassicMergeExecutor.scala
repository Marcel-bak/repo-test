/*
 * Copyright (2021) The Delta Lake Project Authors.
 *
 * Licensed under the Apache License, Version 2.0 (the "License");
 * you may not use this file except in compliance with the License.
 * You may obtain a copy of the License at
 *
 * http://www.apache.org/licenses/LICENSE-2.0
 *
 * Unless required by applicable law or agreed to in writing, software
 * distributed under the License is distributed on an "AS IS" BASIS,
 * WITHOUT WARRANTIES OR CONDITIONS OF ANY KIND, either express or implied.
 * See the License for the specific language governing permissions and
 * limitations under the License.
 */

package org.apache.spark.sql.delta.commands.merge

import scala.collection.JavaConverters._

import org.apache.spark.sql.delta._
import org.apache.spark.sql.delta.actions.{AddCDCFile, AddFile, FileAction}
import org.apache.spark.sql.delta.commands.{DeletionVectorBitmapGenerator, DMLWithDeletionVectorsHelper, MergeIntoCommandBase}
import org.apache.spark.sql.delta.commands.cdc.CDCReader.{CDC_TYPE_COLUMN_NAME, CDC_TYPE_NOT_CDC}
import org.apache.spark.sql.delta.commands.merge.MergeOutputGeneration.{SOURCE_ROW_INDEX_COL, TARGET_ROW_INDEX_COL}
import org.apache.spark.sql.delta.files.TahoeBatchFileIndex
import org.apache.spark.sql.delta.util.SetAccumulator

import org.apache.spark.sql.{Column, Dataset, SparkSession}
import org.apache.spark.sql.catalyst.expressions.{And, Expression, Literal, Or}
import org.apache.spark.sql.catalyst.plans.logical.DeltaMergeIntoClause
import org.apache.spark.sql.functions.{coalesce, col, count, input_file_name, lit, monotonically_increasing_id, sum}

/**
 * Trait with merge execution in two phases:
 *
 * Phase 1: Find the input files in target that are touched by the rows that satisfy
 *    the condition and verify that no two source rows match with the same target row.
 *    This is implemented as an inner-join using the given condition (see [[findTouchedFiles]]).
 *    In the special case that there is no update clause we write all the non-matching
 *    source data as new files and skip phase 2.
 *    Issues an error message when the ON search_condition of the MERGE statement can match
 *    a single row from the target table with multiple rows of the source table-reference.
 *
 * Phase 2: Read the touched files again and write new files with updated and/or inserted rows.
 *    If there are updates, then use an outer join using the given condition to write the
 *    updates and inserts (see [[writeAllChanges()]]). If there are no matches for updates,
 *    only inserts, then write them directly (see [[writeInsertsOnlyWhenNoMatches()]]).
 *
 *    Note, when deletion vectors are enabled, phase 2 is split into two parts:
 *    2.a. Read the touched files again and only write modified and new
 *         rows (see [[writeAllChanges()]]).
 *    2.b. Read the touched files and generate deletion vectors for the modified
 *         rows (see [[writeDVs()]]).
 *
 * If there are no matches for updates, only inserts, then write them directly
 * (see [[writeInsertsOnlyWhenNoMatches()]]). This remains the same when DVs are enabled since there
 * are no modified rows. Furthermore, eee [[InsertOnlyMergeExecutor]] for the optimized executor
 * used in case there are only inserts.
 */
trait ClassicMergeExecutor extends MergeOutputGeneration {
  self: MergeIntoCommandBase =>
  import MergeIntoCommandBase._

  /**
   * Find the target table files that contain the rows that satisfy the merge condition. This is
   * implemented as an inner-join between the source query/table and the target table using
   * the merge condition.
   */
  protected def findTouchedFiles(
      spark: SparkSession,
      deltaTxn: OptimisticTransaction
    ): (Seq[AddFile], DeduplicateCDFDeletes) = recordMergeOperation(
      extraOpType = "findTouchedFiles",
      status = "MERGE operation - scanning files for matches",
      sqlMetricName = "scanTimeMs") {

    val columnComparator = spark.sessionState.analyzer.resolver

    // Accumulator to collect all the distinct touched files
    val touchedFilesAccum = new SetAccumulator[String]()
    spark.sparkContext.register(touchedFilesAccum, TOUCHED_FILES_ACCUM_NAME)

    // Prune non-matching files if we don't need to collect them for NOT MATCHED BY SOURCE clauses.
    val dataSkippedFiles =
      if (notMatchedBySourceClauses.isEmpty) {
        deltaTxn.filterFiles(getTargetOnlyPredicates(spark), keepNumRecords = true)
      } else {
        deltaTxn.filterFiles(filters = Seq(Literal.TrueLiteral), keepNumRecords = true)
      }

    // Join the source and target table using the merge condition to find touched files. An inner
    // join collects all candidate files for MATCHED clauses, a right outer join also includes
    // candidates for NOT MATCHED BY SOURCE clauses.
    // In addition, we attach two columns
    // - a monotonically increasing row id for target rows to later identify whether the same
    //     target row is modified by multiple user or not
    // - the target file name the row is from to later identify the files touched by matched rows
    val joinType = if (notMatchedBySourceClauses.isEmpty) "inner" else "right_outer"

    // When they are only MATCHED clauses, after the join we prune files that have no rows that
    // satisfy any of the clause conditions.
    val matchedPredicate =
      if (isMatchedOnly) {
        matchedClauses
          // An undefined condition (None) is implicitly true
          .map(_.condition.getOrElse(Literal.TrueLiteral))
          .reduce((a, b) => Or(a, b))
      } else Literal.TrueLiteral

    // Compute the columns needed for the inner join.
    val targetColsNeeded = {
      condition.references.map(_.name) ++ deltaTxn.snapshot.metadata.partitionColumns ++
        matchedPredicate.references.map(_.name)
    }

    val columnsToDrop = deltaTxn.snapshot.metadata.schema.map(_.name)
      .filterNot { field =>
        targetColsNeeded.exists { name => columnComparator(name, field) }
      }
    val incrSourceRowCountExpr = incrementMetricAndReturnBool("numSourceRows", valueToReturn = true)
    // We can't use filter() directly on the expression because that will prevent
    // column pruning. We don't need the SOURCE_ROW_PRESENT_COL so we immediately drop it.
    val sourceDF = getMergeSource.df
      .withColumn(SOURCE_ROW_PRESENT_COL, Column(incrSourceRowCountExpr))
      .filter(SOURCE_ROW_PRESENT_COL)
      .drop(SOURCE_ROW_PRESENT_COL)
    val targetPlan =
      buildTargetPlanWithFiles(
        spark,
        deltaTxn,
        dataSkippedFiles,
        columnsToDrop)
    val targetDF = Dataset.ofRows(spark, targetPlan)
      .withColumn(ROW_ID_COL, monotonically_increasing_id())
      .withColumn(FILE_NAME_COL, input_file_name())

    val joinToFindTouchedFiles =
      sourceDF.join(targetDF, Column(condition), joinType)

    // UDFs to records touched files names and add them to the accumulator
    val recordTouchedFileName =
      DeltaUDF.intFromStringBoolean { (fileName, shouldRecord) =>
        if (shouldRecord) {
          touchedFilesAccum.add(fileName)
        }
        1
      }.asNondeterministic()

    // Process the matches from the inner join to record touched files and find multiple matches
    val collectTouchedFiles = joinToFindTouchedFiles
      .select(col(ROW_ID_COL),
        recordTouchedFileName(col(FILE_NAME_COL), Column(matchedPredicate)).as("one"))

    // Calculate frequency of matches per source row
    val matchedRowCounts = collectTouchedFiles.groupBy(ROW_ID_COL).agg(sum("one").as("count"))

    // Get multiple matches and simultaneously collect (using touchedFilesAccum) the file names
    import org.apache.spark.sql.delta.implicits._
    val (multipleMatchCount, multipleMatchSum) = matchedRowCounts
      .filter("count > 1")
      .select(coalesce(count(Column("*")), lit(0)), coalesce(sum("count"), lit(0)))
      .as[(Long, Long)]
      .collect()
      .head

    val hasMultipleMatches = multipleMatchCount > 0
    throwErrorOnMultipleMatches(hasMultipleMatches, spark)
    if (hasMultipleMatches) {
      // This is only allowed for delete-only queries.
      // This query will count the duplicates for numTargetRowsDeleted in Job 2,
      // because we count matches after the join and not just the target rows.
      // We have to compensate for this by subtracting the duplicates later,
      // so we need to record them here.
      val duplicateCount = multipleMatchSum - multipleMatchCount
      multipleMatchDeleteOnlyOvercount = Some(duplicateCount)
    }

    // Get the AddFiles using the touched file names.
    val touchedFileNames = touchedFilesAccum.value.iterator().asScala.toSeq
    logTrace(s"findTouchedFiles: matched files:\n\t${touchedFileNames.mkString("\n\t")}")

    val nameToAddFileMap = generateCandidateFileMap(targetDeltaLog.dataPath, dataSkippedFiles)
    val touchedAddFiles = touchedFileNames.map(
      getTouchedFile(targetDeltaLog.dataPath, _, nameToAddFileMap))

    if (metrics("numSourceRows").value == 0 && (dataSkippedFiles.isEmpty ||
      dataSkippedFiles.forall(_.numLogicalRecords.getOrElse(0) == 0))) {
      // The target table is empty, and the optimizer optimized away the join entirely OR the
      // source table is truly empty. In that case, scanning the source table once is the only
      // way to get the correct metric.
      val numSourceRows = sourceDF.count()
      metrics("numSourceRows").set(numSourceRows)
    }

    metrics("numTargetFilesBeforeSkipping") += deltaTxn.snapshot.numOfFiles
    metrics("numTargetBytesBeforeSkipping") += deltaTxn.snapshot.sizeInBytes
    val (afterSkippingBytes, afterSkippingPartitions) =
      totalBytesAndDistinctPartitionValues(dataSkippedFiles)
    metrics("numTargetFilesAfterSkipping") += dataSkippedFiles.size
    metrics("numTargetBytesAfterSkipping") += afterSkippingBytes
    metrics("numTargetPartitionsAfterSkipping") += afterSkippingPartitions
    val (removedBytes, removedPartitions) = totalBytesAndDistinctPartitionValues(touchedAddFiles)
    metrics("numTargetFilesRemoved") += touchedAddFiles.size
    metrics("numTargetBytesRemoved") += removedBytes
    metrics("numTargetPartitionsRemovedFrom") += removedPartitions
    val dedupe = DeduplicateCDFDeletes(
      hasMultipleMatches && isCdcEnabled(deltaTxn),
      includesInserts)
    (touchedAddFiles, dedupe)
  }

  /**
   * Helper function that produces an expression by combining a sequence of clauses with OR.
   * Requires the sequence to be non-empty.
   */
  protected def clauseDisjunction(clauses: Seq[DeltaMergeIntoClause]): Expression = {
    require(clauses.nonEmpty)
    clauses
      .map(_.condition.getOrElse(Literal.TrueLiteral))
      .reduceLeft(Or)
  }

  /**
   * Returns the expression that can be used for selecting the modified rows generated
   * by the merge operation. The expression is to designed to work irrespectively
   * of the join type used between the source and target tables.
   *
   * The expression consists of two parts, one for each of the action clause types that produce
   * row modifications: MATCHED, NOT MATCHED BY SOURCE. All actions of the same clause type form
   * a disjunctive clause. The result is then conjucted to an expression that filters the rows
   * of the particular action clause type. For example:
   *
   * MERGE INTO t
   * USING s
   * ON s.id = t.id
   * WHEN MATCHED AND id < 5 THEN ...
   * WHEN MATCHED AND id > 10 THEN ...
   * WHEN NOT MATCHED BY SOURCE AND id > 20 THEN ...
   *
   * Produces the following expression:
   *
   * ((as.id = t.id) AND (id < 5 OR id > 10))
   * OR
   * ((SOURCE TABLE IS NULL) AND (id > 20))
   */
  protected def generateFilterForModifiedRows(): Expression = {
    val matchedExpression = if (matchedClauses.nonEmpty) {
      And(Column(condition).expr, clauseDisjunction(matchedClauses))
    } else {
<<<<<<< HEAD
      Literal.FalseLiteral
=======
      Column(condition).expr
>>>>>>> e5b84c39
    }

    val notMatchedBySourceExpression = if (notMatchedBySourceClauses.nonEmpty) {
      val combinedClauses = clauseDisjunction(notMatchedBySourceClauses)
      And(col(SOURCE_ROW_PRESENT_COL).isNull.expr, combinedClauses)
    } else {
      Literal.FalseLiteral
    }

    Or(matchedExpression, notMatchedBySourceExpression)
  }

  /**
   * Returns the expression that can be used for selecting the new rows generated
   * by the merge operation.
   */
  protected def generateFilterForNewRows(): Expression = {
    if (notMatchedClauses.nonEmpty) {
      val combinedClauses = clauseDisjunction(notMatchedClauses)
      And(col(TARGET_ROW_PRESENT_COL).isNull.expr, combinedClauses)
    } else {
      Literal.FalseLiteral
    }
  }

  /**
   * Write new files by reading the touched files and updating/inserting data using the source
   * query/table. This is implemented using a full-outer-join using the merge condition.
   *
   * Note that unlike the insert-only code paths with just one control column ROW_DROPPED_COL, this
   * method has a second control column CDC_TYPE_COL_NAME used for handling CDC when enabled.
   */
  protected def writeAllChanges(
      spark: SparkSession,
      deltaTxn: OptimisticTransaction,
      filesToRewrite: Seq[AddFile],
      deduplicateCDFDeletes: DeduplicateCDFDeletes,
      writeUnmodifiedRows: Boolean): Seq[FileAction] = recordMergeOperation(
        extraOpType = if (!writeUnmodifiedRows) {
            "writeModifiedRowsOnly"
          } else if (shouldOptimizeMatchedOnlyMerge(spark)) {
            "writeAllUpdatesAndDeletes"
          } else {
            "writeAllChanges"
          },
        status = s"MERGE operation - Rewriting ${filesToRewrite.size} files",
        sqlMetricName = "rewriteTimeMs") {

      val cdcEnabled = isCdcEnabled(deltaTxn)

      require(
        !deduplicateCDFDeletes.enabled || cdcEnabled,
        "CDF delete duplication is enabled but overall the CDF generation is disabled")

    // Generate a new target dataframe that has same output attributes exprIds as the target plan.
    // This allows us to apply the existing resolved update/insert expressions.
    val targetPlan = buildTargetPlanWithFiles(
      spark,
      deltaTxn,
      filesToRewrite,
      columnsToDrop = Nil)
    val baseTargetDF = Dataset.ofRows(spark, targetPlan)
<<<<<<< HEAD
=======

>>>>>>> e5b84c39
    val joinType = if (writeUnmodifiedRows) {
      if (shouldOptimizeMatchedOnlyMerge(spark)) {
        "rightOuter"
      } else {
        "fullOuter"
      }
    } else {
      // Since we do not need to write unmodified rows, we can perform stricter joins.
      if (isMatchedOnly) {
        "inner"
      } else if (notMatchedBySourceClauses.isEmpty) {
        "leftOuter"
      } else if (notMatchedClauses.isEmpty) {
        "rightOuter"
      } else {
        "fullOuter"
      }
    }

    logDebug(s"""writeAllChanges using $joinType join:
       |  source.output: ${source.outputSet}
       |  target.output: ${target.outputSet}
       |  condition: $condition
       |  newTarget.output: ${baseTargetDF.queryExecution.logical.outputSet}
       """.stripMargin)

    // Expressions to update metrics
    val incrSourceRowCountExpr = incrementMetricAndReturnBool(
      "numSourceRowsInSecondScan", valueToReturn = true)
    val incrNoopCountExpr = incrementMetricAndReturnBool(
      "numTargetRowsCopied", valueToReturn = false)

    // Apply an outer join to find both, matches and non-matches. We are adding two boolean fields
    // with value `true`, one to each side of the join. Whether this field is null or not after
    // the outer join, will allow us to identify whether the joined row was a
    // matched inner result or an unmatched result with null on one side.
    val joinedBaseDF = {
      var sourceDF = getMergeSource.df
      if (deduplicateCDFDeletes.enabled && deduplicateCDFDeletes.includesInserts) {
        // Add row index for the source rows to identify inserted rows during the cdf deleted rows
        // deduplication. See [[deduplicateCDFDeletes()]]
        sourceDF = sourceDF.withColumn(SOURCE_ROW_INDEX_COL, monotonically_increasing_id())
      }
      val left = sourceDF
          .withColumn(SOURCE_ROW_PRESENT_COL, Column(incrSourceRowCountExpr))
          // In some cases, the optimizer (incorrectly) decides to omit the metrics column.
          // This causes issues in the source determinism validation. We work around the issue by
          // adding a redundant dummy filter to make sure the column is not pruned.
          .filter(SOURCE_ROW_PRESENT_COL)
<<<<<<< HEAD

=======
>>>>>>> e5b84c39
      val targetDF = baseTargetDF
        .withColumn(TARGET_ROW_PRESENT_COL, lit(true))
      val right = if (deduplicateCDFDeletes.enabled) {
        targetDF.withColumn(TARGET_ROW_INDEX_COL, monotonically_increasing_id())
      } else {
        targetDF
      }
      left.join(right, Column(condition), joinType)
    }

    val joinedDF =
      if (writeUnmodifiedRows) {
        joinedBaseDF
      } else {
        val filter = Or(generateFilterForModifiedRows(), generateFilterForNewRows())
        joinedBaseDF.filter(Column(filter))
      }

    // Precompute conditions in matched and not matched clauses and generate
    // the joinedDF with precomputed columns and clauses with rewritten conditions.
    val (joinedAndPrecomputedConditionsDF, clausesWithPrecompConditions) =
        generatePrecomputedConditionsAndDF(
          joinedDF,
          clauses = matchedClauses ++ notMatchedClauses ++ notMatchedBySourceClauses)

    // The target output columns need to be marked as nullable here, as they are going to be used
    // to reference the output of an outer join.
    val targetOutputCols = getTargetOutputCols(deltaTxn, makeNullable = true)

    // If there are N columns in the target table, the full outer join output will have:
    // - N columns for target table
    // - ROW_DROPPED_COL to define whether the generated row should be dropped or written
    // - if CDC is enabled, also CDC_TYPE_COLUMN_NAME with the type of change being performed
    //   in a particular row
    // (N+1 or N+2 columns depending on CDC disabled / enabled)
    val outputColNames =
      targetOutputCols.map(_.name) ++
        Seq(ROW_DROPPED_COL) ++
        (if (cdcEnabled) Some(CDC_TYPE_COLUMN_NAME) else None)

    // Copy expressions to copy the existing target row and not drop it (ROW_DROPPED_COL=false),
    // and in case CDC is enabled, set it to CDC_TYPE_NOT_CDC.
    // (N+1 or N+2 or N+3 columns depending on CDC disabled / enabled and if Row IDs are preserved)
      var noopCopyExprs = (targetOutputCols :+ incrNoopCountExpr) ++
      (if (cdcEnabled) Some(CDC_TYPE_NOT_CDC) else None)

    // Generate output columns.
    val outputCols = generateWriteAllChangesOutputCols(
      targetOutputCols,
      outputColNames,
      noopCopyExprs,
      clausesWithPrecompConditions,
      cdcEnabled
    )

    val preOutputDF = if (cdcEnabled) {
      generateCdcAndOutputRows(
          joinedAndPrecomputedConditionsDF,
          outputCols,
          outputColNames,
          noopCopyExprs,
          deduplicateCDFDeletes)
    } else {
      // change data capture is off, just output the normal data
      joinedAndPrecomputedConditionsDF
        .select(outputCols: _*)
    }
    // The filter ensures we only consider rows that are not dropped.
    // The drop ensures that the dropped flag does not leak out to the output.
    val outputDF = preOutputDF
      .filter(s"$ROW_DROPPED_COL = false")
      .drop(ROW_DROPPED_COL)

    logDebug("writeAllChanges: join output plan:\n" + outputDF.queryExecution)

    // Write to Delta
    val newFiles = writeFiles(spark, deltaTxn, outputDF)

    // Update metrics
    val (addedBytes, addedPartitions) = totalBytesAndDistinctPartitionValues(newFiles)
    metrics("numTargetFilesAdded") += newFiles.count(_.isInstanceOf[AddFile])
    metrics("numTargetChangeFilesAdded") += newFiles.count(_.isInstanceOf[AddCDCFile])
    metrics("numTargetChangeFileBytes") += newFiles.collect{ case f: AddCDCFile => f.size }.sum
    metrics("numTargetBytesAdded") += addedBytes
    metrics("numTargetPartitionsAddedTo") += addedPartitions
    if (multipleMatchDeleteOnlyOvercount.isDefined) {
      // Compensate for counting duplicates during the query.
      val actualRowsDeleted =
        metrics("numTargetRowsDeleted").value - multipleMatchDeleteOnlyOvercount.get
      assert(actualRowsDeleted >= 0)
      metrics("numTargetRowsDeleted").set(actualRowsDeleted)
      val actualRowsMatchedDeleted =
        metrics("numTargetRowsMatchedDeleted").value - multipleMatchDeleteOnlyOvercount.get
      assert(actualRowsMatchedDeleted >= 0)
      metrics("numTargetRowsMatchedDeleted").set(actualRowsMatchedDeleted)
    }

    newFiles
  }

  /**
   * Writes Deletion Vectors for rows modified by the merge operation.
   */
  protected def writeDVs(
    spark: SparkSession,
    deltaTxn: OptimisticTransaction,
    filesToRewrite: Seq[AddFile]): Seq[FileAction] = recordMergeOperation(
      extraOpType = "writeDeletionVectors",
      status = s"MERGE operation - Rewriting Deletion Vectors to ${filesToRewrite.size} files",
      sqlMetricName = "rewriteTimeMs") {

    val fileIndex = new TahoeBatchFileIndex(
      spark,
<<<<<<< HEAD
      actionType = "merge",
      addFiles = filesToRewrite,
      deltaLog = deltaTxn.deltaLog,
      path = deltaTxn.deltaLog.dataPath,
      snapshot = deltaTxn.snapshot)
=======
      "merge",
      filesToRewrite,
      deltaTxn.deltaLog,
      deltaTxn.deltaLog.dataPath,
      deltaTxn.snapshot)
>>>>>>> e5b84c39

    val targetDF = DMLWithDeletionVectorsHelper.createTargetDfForScanningForMatches(
      spark,
      target,
      fileIndex)

    // For writing DVs we are only interested in the target table. When there are no
    // notMatchedBySource clauses an inner join is sufficient. Otherwise, we need an rightOuter
    // join to include target rows that are not matched.
    val joinType = if (notMatchedBySourceClauses.isEmpty) {
      "inner"
    } else {
      "rightOuter"
    }

    val joinedDF = getMergeSource.df
      .withColumn(SOURCE_ROW_PRESENT_COL, lit(true))
      .join(targetDF, Column(condition), joinType)

    val modifiedRowsFilter = generateFilterForModifiedRows()
    val matchedDVResult =
      DeletionVectorBitmapGenerator.buildRowIndexSetsForFilesMatchingCondition(
        spark,
        deltaTxn,
        tableHasDVs = true,
<<<<<<< HEAD
        targetDf = joinedDF,
        candidateFiles = filesToRewrite,
        condition = modifiedRowsFilter
=======
        joinedDF,
        filesToRewrite,
        modifiedRowsFilter
>>>>>>> e5b84c39
      )

    val nameToAddFileMap = generateCandidateFileMap(targetDeltaLog.dataPath, filesToRewrite)

    val touchedFilesWithDVs = DMLWithDeletionVectorsHelper
      .findFilesWithMatchingRows(deltaTxn, nameToAddFileMap, matchedDVResult)

<<<<<<< HEAD
    val (dvActions, _) = DMLWithDeletionVectorsHelper.processUnmodifiedData(
=======
    val (dvActions, metricsMap) = DMLWithDeletionVectorsHelper.processUnmodifiedData(
>>>>>>> e5b84c39
      spark,
      touchedFilesWithDVs,
      deltaTxn.snapshot)

<<<<<<< HEAD
=======
    metrics("numTargetDeletionVectorsAdded")
      .set(metricsMap.getOrElse("numDeletionVectorsAdded", 0L))
    metrics("numTargetDeletionVectorsRemoved")
      .set(metricsMap.getOrElse("numDeletionVectorsRemoved", 0L))
    metrics("numTargetDeletionVectorsUpdated")
      .set(metricsMap.getOrElse("numDeletionVectorsUpdated", 0L))

    // When DVs are enabled we override metrics related to removed files.
    metrics("numTargetFilesRemoved").set(metricsMap.getOrElse("numRemovedFiles", 0L))

    val fullyRemovedFiles = touchedFilesWithDVs.filter(_.isFullyReplaced()).map(_.fileLogEntry)
    val (removedBytes, removedPartitions) = totalBytesAndDistinctPartitionValues(fullyRemovedFiles)
    metrics("numTargetBytesRemoved").set(removedBytes)
    metrics("numTargetPartitionsRemovedFrom").set(removedPartitions)

>>>>>>> e5b84c39
    dvActions
  }
}<|MERGE_RESOLUTION|>--- conflicted
+++ resolved
@@ -248,11 +248,7 @@
     val matchedExpression = if (matchedClauses.nonEmpty) {
       And(Column(condition).expr, clauseDisjunction(matchedClauses))
     } else {
-<<<<<<< HEAD
       Literal.FalseLiteral
-=======
-      Column(condition).expr
->>>>>>> e5b84c39
     }
 
     val notMatchedBySourceExpression = if (notMatchedBySourceClauses.nonEmpty) {
@@ -315,10 +311,6 @@
       filesToRewrite,
       columnsToDrop = Nil)
     val baseTargetDF = Dataset.ofRows(spark, targetPlan)
-<<<<<<< HEAD
-=======
-
->>>>>>> e5b84c39
     val joinType = if (writeUnmodifiedRows) {
       if (shouldOptimizeMatchedOnlyMerge(spark)) {
         "rightOuter"
@@ -368,10 +360,7 @@
           // This causes issues in the source determinism validation. We work around the issue by
           // adding a redundant dummy filter to make sure the column is not pruned.
           .filter(SOURCE_ROW_PRESENT_COL)
-<<<<<<< HEAD
-
-=======
->>>>>>> e5b84c39
+
       val targetDF = baseTargetDF
         .withColumn(TARGET_ROW_PRESENT_COL, lit(true))
       val right = if (deduplicateCDFDeletes.enabled) {
@@ -485,19 +474,11 @@
 
     val fileIndex = new TahoeBatchFileIndex(
       spark,
-<<<<<<< HEAD
       actionType = "merge",
       addFiles = filesToRewrite,
       deltaLog = deltaTxn.deltaLog,
       path = deltaTxn.deltaLog.dataPath,
       snapshot = deltaTxn.snapshot)
-=======
-      "merge",
-      filesToRewrite,
-      deltaTxn.deltaLog,
-      deltaTxn.deltaLog.dataPath,
-      deltaTxn.snapshot)
->>>>>>> e5b84c39
 
     val targetDF = DMLWithDeletionVectorsHelper.createTargetDfForScanningForMatches(
       spark,
@@ -523,15 +504,9 @@
         spark,
         deltaTxn,
         tableHasDVs = true,
-<<<<<<< HEAD
         targetDf = joinedDF,
         candidateFiles = filesToRewrite,
         condition = modifiedRowsFilter
-=======
-        joinedDF,
-        filesToRewrite,
-        modifiedRowsFilter
->>>>>>> e5b84c39
       )
 
     val nameToAddFileMap = generateCandidateFileMap(targetDeltaLog.dataPath, filesToRewrite)
@@ -539,17 +514,11 @@
     val touchedFilesWithDVs = DMLWithDeletionVectorsHelper
       .findFilesWithMatchingRows(deltaTxn, nameToAddFileMap, matchedDVResult)
 
-<<<<<<< HEAD
-    val (dvActions, _) = DMLWithDeletionVectorsHelper.processUnmodifiedData(
-=======
     val (dvActions, metricsMap) = DMLWithDeletionVectorsHelper.processUnmodifiedData(
->>>>>>> e5b84c39
       spark,
       touchedFilesWithDVs,
       deltaTxn.snapshot)
 
-<<<<<<< HEAD
-=======
     metrics("numTargetDeletionVectorsAdded")
       .set(metricsMap.getOrElse("numDeletionVectorsAdded", 0L))
     metrics("numTargetDeletionVectorsRemoved")
@@ -565,7 +534,6 @@
     metrics("numTargetBytesRemoved").set(removedBytes)
     metrics("numTargetPartitionsRemovedFrom").set(removedPartitions)
 
->>>>>>> e5b84c39
     dvActions
   }
 }