--- conflicted
+++ resolved
@@ -232,91 +232,40 @@
     }.getMessage
     assert(e2.contains("Data written into Delta needs to contain at least one non-partitioned"))
 
-<<<<<<< HEAD
-    val e5 = intercept[AnalysisException] {
-=======
     val e3 = intercept[AnalysisException] {
->>>>>>> ee071957
       Seq(6).toDF()
         .withColumn("is_odd", $"value" % 2 =!= 0)
         .write
         .format("delta")
         .mode("overwrite")
-        .option(DeltaOptions.REPLACE_WHERE_OPTION, "")
+        .option(DeltaOptions.REPLACE_WHERE_OPTION, "not_a_column = true")
         .save(tempDir.toString)
     }.getMessage
-    assert(e5.contains("Cannot recognize the predicate ''"))
-  }
-
-<<<<<<< HEAD
-  test("replaceWhere with multiple non-partition predicates") {
-    withTempDir { tempDir =>
-      def data: DataFrame = spark.read.format("delta").load(tempDir.toString)
-
-      Seq((1, 10), (2, 20), (3, 10), (4, 20), (4, 10)).toDF("key", "value")
-        .write
-        .format("delta")
-        .partitionBy("value")
-        .save(tempDir.getCanonicalPath)
-
-      Seq((4, 30), (5, 20), (6, 70)).toDF("key", "value")
-=======
+    assert(e3 == "Predicate references non-partition column 'not_a_column'. Only the " +
+      "partition columns may be referenced: [is_odd];")
+
     val e4 = intercept[AnalysisException] {
       Seq(6).toDF()
         .withColumn("is_odd", $"value" % 2 =!= 0)
->>>>>>> ee071957
         .write
         .format("delta")
         .mode("overwrite")
-        .option(DeltaOptions.REPLACE_WHERE_OPTION, "key = 4 OR key = 5")
-        .save(tempDir.getCanonicalPath)
-
-      checkDatasetUnorderly(data.toDF.as[(Int, Int)],
-        1 -> 10, 3 -> 10, 2 -> 20, 5 -> 20, 4 -> 30, 6 -> 70)
-    }
-  }
-
-  test("replaceWhere with nested predicates") {
-    withTempDir { tempDir =>
-      def data: DataFrame = spark.read.format("delta").load(tempDir.toString)
-
-      Seq((1, 10), (2, 20), (3, 10), (4, 20), (4, 10)).toDF("key", "value")
-        .write
-        .format("delta")
-        .partitionBy("value")
-        .save(tempDir.getCanonicalPath)
-
-      Seq((4, 30), (5, 20)).toDF("key", "value")
+        .option(DeltaOptions.REPLACE_WHERE_OPTION, "value = 1")
+        .save(tempDir.toString)
+    }.getMessage
+    assert(e4 == "Predicate references non-partition column 'value'. Only the " +
+      "partition columns may be referenced: [is_odd];")
+
+    val e5 = intercept[AnalysisException] {
+      Seq(6).toDF()
+        .withColumn("is_odd", $"value" % 2 =!= 0)
         .write
         .format("delta")
         .mode("overwrite")
-        .option(DeltaOptions.REPLACE_WHERE_OPTION, "(key = 4 AND value = 20) OR key = 5")
-        .save(tempDir.getCanonicalPath)
-
-      checkDatasetUnorderly(data.toDF.as[(Int, Int)],
-        1 -> 10, 3 -> 10, 4 -> 10, 2 -> 20, 5 -> 20, 4 -> 30)
-    }
-  }
-
-  test("replaceWhere with no matching predicates") {
-    withTempDir { tempDir =>
-      def data: DataFrame = spark.read.format("delta").load(tempDir.toString)
-
-      Seq((1, 10), (2, 20), (3, 10), (4, 20), (4, 10)).toDF("key", "value")
-        .write
-        .format("delta")
-        .partitionBy("value")
-        .save(tempDir.getCanonicalPath)
-
-      Seq((4, 30), (5, 20)).toDF("key", "value")
-        .write
-        .format("delta")
-        .mode("overwrite")
-        .option(DeltaOptions.REPLACE_WHERE_OPTION, "key = 7")
-        .save(tempDir.getCanonicalPath)
-
-      checkDatasetUnorderly(data.toDF.as[(Int, Int)], 1 -> 10, 3 -> 10, 2 -> 20, 4 -> 10, 4 -> 20)
-    }
+        .option(DeltaOptions.REPLACE_WHERE_OPTION, "")
+        .save(tempDir.toString)
+    }.getMessage
+    assert(e5.contains("Cannot recognize the predicate ''"))
   }
 
   test("move delta table") {
