/*
 * Copyright (2024) The Delta Lake Project Authors.
 *
 * Licensed under the Apache License, Version 2.0 (the "License");
 * you may not use this file except in compliance with the License.
 * You may obtain a copy of the License at
 *
 * http://www.apache.org/licenses/LICENSE-2.0
 *
 * Unless required by applicable law or agreed to in writing, software
 * distributed under the License is distributed on an "AS IS" BASIS,
 * WITHOUT WARRANTIES OR CONDITIONS OF ANY KIND, either express or implied.
 * See the License for the specific language governing permissions and
 * limitations under the License.
 */

package org.apache.spark.sql.connect.delta

import io.delta.connect.spark.{proto => delta_spark_proto}

import org.apache.spark.connect.{proto => spark_proto}
import org.apache.spark.sql.connect.ConnectProtoUtils

object ImplicitProtoConversions {
  implicit def convertRelationToSpark(
      relation: delta_spark_proto.Relation): spark_proto.Relation = {
    ConnectProtoUtils.parseRelationWithRecursionLimit(relation.toByteArray, recursionLimit = 1024)
  }

  implicit def convertRelationToDelta(
      relation: spark_proto.Relation): delta_spark_proto.Relation = {
    // TODO: Recursion limits
    delta_spark_proto.Relation.parseFrom(relation.toByteArray)
  }

<<<<<<< HEAD
  implicit def convertCommandToSpark(command: delta_spark_proto.Command): spark_proto.Command = {
    ConnectProtoUtils.parseCommandWithRecursionLimit(command.toByteArray, recursionLimit = 1024)
  }

  implicit def convertCommandToDelta(command: spark_proto.Command): delta_spark_proto.Command = {
    // TODO: Recursion limits
    delta_spark_proto.Command.parseFrom(command.toByteArray)
=======
  implicit def convertExpressionToSpark(
      expr: delta_spark_proto.Expression): spark_proto.Expression = {
    ConnectProtoUtils.parseExpressionWithRecursionLimit(expr.toByteArray, recursionLimit = 1024)
  }

  implicit def convertExpressionToDelta(
      expr: spark_proto.Expression): delta_spark_proto.Expression = {
    // TODO: Recursion limits
    delta_spark_proto.Expression.parseFrom(expr.toByteArray)
>>>>>>> a3d86dc4
  }

  implicit def convertDataTypeToSpark(
      dataType: delta_spark_proto.DataType): spark_proto.DataType = {
    ConnectProtoUtils.parseDataTypeWithRecursionLimit(dataType.toByteArray, recursionLimit = 1024)
  }

  implicit def convertDataTypeToDelta(
      dataType: spark_proto.DataType): delta_spark_proto.DataType = {
    // TODO: Recursion limits
    delta_spark_proto.DataType.parseFrom(dataType.toByteArray)
  }
}<|MERGE_RESOLUTION|>--- conflicted
+++ resolved
@@ -33,7 +33,6 @@
     delta_spark_proto.Relation.parseFrom(relation.toByteArray)
   }
 
-<<<<<<< HEAD
   implicit def convertCommandToSpark(command: delta_spark_proto.Command): spark_proto.Command = {
     ConnectProtoUtils.parseCommandWithRecursionLimit(command.toByteArray, recursionLimit = 1024)
   }
@@ -41,7 +40,8 @@
   implicit def convertCommandToDelta(command: spark_proto.Command): delta_spark_proto.Command = {
     // TODO: Recursion limits
     delta_spark_proto.Command.parseFrom(command.toByteArray)
-=======
+  }
+
   implicit def convertExpressionToSpark(
       expr: delta_spark_proto.Expression): spark_proto.Expression = {
     ConnectProtoUtils.parseExpressionWithRecursionLimit(expr.toByteArray, recursionLimit = 1024)
@@ -51,7 +51,6 @@
       expr: spark_proto.Expression): delta_spark_proto.Expression = {
     // TODO: Recursion limits
     delta_spark_proto.Expression.parseFrom(expr.toByteArray)
->>>>>>> a3d86dc4
   }
 
   implicit def convertDataTypeToSpark(
