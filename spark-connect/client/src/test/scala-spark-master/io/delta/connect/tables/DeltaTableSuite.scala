--- conflicted
+++ resolved
@@ -144,7 +144,6 @@
     }
   }
 
-<<<<<<< HEAD
   test("generate") {
     withTempPath { dir =>
       val path = dir.getAbsolutePath
@@ -154,7 +153,9 @@
       assert(!manifestDir.exists())
       table.generate("symlink_format_manifest")
       assert(manifestDir.exists())
-=======
+    }
+  }
+
   test("delete") {
     val session = spark
     import session.implicits._
@@ -195,7 +196,6 @@
 
       deltaTable.update(Map("value" -> lit(37)))
       checkAnswer(deltaTable.toDF, Seq(Row("a", 37), Row("b", 37), Row("c", 37), Row("d", 37)))
->>>>>>> a3d86dc4
     }
   }
 
