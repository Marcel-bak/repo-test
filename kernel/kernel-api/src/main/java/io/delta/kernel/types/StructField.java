/*
 * Copyright (2023) The Delta Lake Project Authors.
 *
 * Licensed under the Apache License, Version 2.0 (the "License");
 * you may not use this file except in compliance with the License.
 * You may obtain a copy of the License at
 *
 * http://www.apache.org/licenses/LICENSE-2.0
 *
 * Unless required by applicable law or agreed to in writing, software
 * distributed under the License is distributed on an "AS IS" BASIS,
 * WITHOUT WARRANTIES OR CONDITIONS OF ANY KIND, either express or implied.
 * See the License for the specific language governing permissions and
 * limitations under the License.
 */

package io.delta.kernel.types;

import io.delta.kernel.annotation.Evolving;
import io.delta.kernel.internal.util.Tuple2;
import io.delta.kernel.types.FieldMetadata.Builder;
import java.util.*;

/**
 * Represents a subfield of {@link StructType} with additional properties and metadata.
 *
 * @since 3.0.0
 */
@Evolving
public class StructField {

  ////////////////////////////////////////////////////////////////////////////////
  // Static Fields / Methods
  ////////////////////////////////////////////////////////////////////////////////

  /** Indicates a metadata column when present in the field metadata and the value is true */
  private static String IS_METADATA_COLUMN_KEY = "isMetadataColumn";

  /**
   * The name of a row index metadata column. When present this column must be populated with row
   * index of each row when reading from parquet.
   */
  public static String METADATA_ROW_INDEX_COLUMN_NAME = "_metadata.row_index";

  public static StructField METADATA_ROW_INDEX_COLUMN =
      new StructField(
          METADATA_ROW_INDEX_COLUMN_NAME,
          LongType.LONG,
          false,
          FieldMetadata.builder().putBoolean(IS_METADATA_COLUMN_KEY, true).build());

  ////////////////////////////////////////////////////////////////////////////////
  // Instance Fields / Methods
  ////////////////////////////////////////////////////////////////////////////////

  private final String name;
  private final DataType dataType;
  private final boolean nullable;
  private final FieldMetadata metadata;

  public StructField(String name, DataType dataType, boolean nullable) {
    this(name, dataType, nullable, FieldMetadata.empty());
  }

  public StructField(String name, DataType dataType, boolean nullable, FieldMetadata metadata) {
    this.name = name;
    this.dataType = dataType;
    this.nullable = nullable;
    this.metadata = metadata;
  }

  /** @return the name of this field */
  public String getName() {
    return name;
  }

  /** @return the data type of this field */
  public DataType getDataType() {
    return dataType;
  }

  /** @return the metadata for this field */
  public FieldMetadata getMetadata() {
    return metadata;
  }

  /** @return whether this field allows to have a {@code null} value. */
  public boolean isNullable() {
    return nullable;
  }

  public boolean isMetadataColumn() {
    return metadata.contains(IS_METADATA_COLUMN_KEY)
        && (boolean) metadata.get(IS_METADATA_COLUMN_KEY);
  }

  public boolean isDataColumn() {
    return !isMetadataColumn();
  }

  @Override
  public String toString() {
    return String.format(
<<<<<<< HEAD
        "StructField(name=%s,type=%s,nullable=%s,metadata=%s)",
        name, dataType, nullable, metadata.toJson());
  }

  public String toJson() {
    return String.format(
        "{\n"
            + "  \"name\" : \"%s\",\n"
            + "  \"type\" : %s,\n"
            + "  \"nullable\" : %s,\n"
            + "  \"metadata\" : %s\n"
            + "}",
        name, dataType.toJson(), nullable, metadataJson());
  }

  private String metadataJson() {
    List<Tuple2<String, String>> nestedCollatedFields = getNestedCollatedFields(dataType, name);
    if (nestedCollatedFields.isEmpty()) {
      return metadata.toJson();
    }

    Builder metadataBuilder = new Builder();
    for (Tuple2<String, String> nestedField : nestedCollatedFields) {
      metadataBuilder.putString(nestedField._1, nestedField._2);
    }
    return new Builder()
        .fromMetadata(metadata)
        .putFieldMetadata(DataType.COLLATIONS_METADATA_KEY, metadataBuilder.build())
        .build()
        .toJson();
  }

  private List<Tuple2<String, String>> getNestedCollatedFields(DataType parent, String path) {
    List<Tuple2<String, String>> nestedCollatedFields = new ArrayList<>();
    if (parent instanceof StringType) {
      StringType stringType = (StringType) parent;
      if (!stringType.getCollationName().equals(StringType.DEFAULT_COLLATION)) {
        nestedCollatedFields.add(new Tuple2<>(path, ((StringType) parent).getCollationName()));
      }
    } else if (parent instanceof MapType) {
      nestedCollatedFields.addAll(
          getNestedCollatedFields(((MapType) parent).getKeyType(), path + ".key"));
      nestedCollatedFields.addAll(
          getNestedCollatedFields(((MapType) parent).getValueType(), path + ".value"));
    } else if (parent instanceof ArrayType) {
      nestedCollatedFields.addAll(
          getNestedCollatedFields(((ArrayType) parent).getElementType(), path + ".element"));
    }
    return nestedCollatedFields;
=======
        "StructField(name=%s,type=%s,nullable=%s,metadata=%s)", name, dataType, nullable, metadata);
>>>>>>> 386fa573
  }

  @Override
  public boolean equals(Object o) {
    if (this == o) {
      return true;
    }
    if (o == null || getClass() != o.getClass()) {
      return false;
    }
    StructField that = (StructField) o;
    return nullable == that.nullable
        && name.equals(that.name)
        && dataType.equals(that.dataType)
        && metadata.equals(that.metadata);
  }

  @Override
  public int hashCode() {
    return Objects.hash(name, dataType, nullable, metadata);
  }

  public StructField withNewMetadata(FieldMetadata metadata) {
    return new StructField(name, dataType, nullable, metadata);
  }
}<|MERGE_RESOLUTION|>--- conflicted
+++ resolved
@@ -101,9 +101,8 @@
   @Override
   public String toString() {
     return String.format(
-<<<<<<< HEAD
         "StructField(name=%s,type=%s,nullable=%s,metadata=%s)",
-        name, dataType, nullable, metadata.toJson());
+        name, dataType, nullable, metadataJson());
   }
 
   public String toJson() {
@@ -120,7 +119,7 @@
   private String metadataJson() {
     List<Tuple2<String, String>> nestedCollatedFields = getNestedCollatedFields(dataType, name);
     if (nestedCollatedFields.isEmpty()) {
-      return metadata.toJson();
+      return metadata.toString();
     }
 
     Builder metadataBuilder = new Builder();
@@ -131,7 +130,7 @@
         .fromMetadata(metadata)
         .putFieldMetadata(DataType.COLLATIONS_METADATA_KEY, metadataBuilder.build())
         .build()
-        .toJson();
+        .toString();
   }
 
   private List<Tuple2<String, String>> getNestedCollatedFields(DataType parent, String path) {
@@ -151,9 +150,6 @@
           getNestedCollatedFields(((ArrayType) parent).getElementType(), path + ".element"));
     }
     return nestedCollatedFields;
-=======
-        "StructField(name=%s,type=%s,nullable=%s,metadata=%s)", name, dataType, nullable, metadata);
->>>>>>> 386fa573
   }
 
   @Override
