--- conflicted
+++ resolved
@@ -100,17 +100,12 @@
     }
 
     @Override
-<<<<<<< HEAD
     public BigDecimal getDecimal(int ordinal) {
         return (BigDecimal) getValue(ordinal);
     }
 
     @Override
-    public Row getStruct(int ordinal)
-    {
-=======
     public Row getStruct(int ordinal) {
->>>>>>> efa566fc
         return (Row) getValue(ordinal);
     }
 
