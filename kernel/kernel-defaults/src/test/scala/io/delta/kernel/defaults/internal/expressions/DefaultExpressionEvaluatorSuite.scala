/*
 * Copyright (2023) The Delta Lake Project Authors.
 *
 * Licensed under the Apache License, Version 2.0 (the "License");
 * you may not use this file except in compliance with the License.
 * You may obtain a copy of the License at
 *
 * http://www.apache.org/licenses/LICENSE-2.0
 *
 * Unless required by applicable law or agreed to in writing, software
 * distributed under the License is distributed on an "AS IS" BASIS,
 * WITHOUT WARRANTIES OR CONDITIONS OF ANY KIND, either express or implied.
 * See the License for the specific language governing permissions and
 * limitations under the License.
 */
package io.delta.kernel.defaults.internal.expressions

import io.delta.kernel.data.{ColumnVector, ColumnarBatch}
import io.delta.kernel.defaults.internal.data.DefaultColumnarBatch
import io.delta.kernel.defaults.internal.data.vector.{DefaultIntVector, DefaultStructVector}
import io.delta.kernel.defaults.utils.DefaultKernelTestUtils.getValueAsObject
import io.delta.kernel.expressions.AlwaysFalse.ALWAYS_FALSE
import io.delta.kernel.expressions.AlwaysTrue.ALWAYS_TRUE
import io.delta.kernel.expressions.Literal._
import io.delta.kernel.expressions._
import io.delta.kernel.internal.util.InternalUtils
import io.delta.kernel.types._
import org.scalatest.funsuite.AnyFunSuite

import java.lang.{Boolean => BooleanJ}
import java.math.{BigDecimal => BigDecimalJ}
import java.sql.{Date, Timestamp}
import java.util
import java.util.Optional

class DefaultExpressionEvaluatorSuite extends AnyFunSuite with ExpressionSuiteBase {
  test("evaluate expression: literal") {
    val testLiterals = Seq(
      Literal.ofBoolean(true),
      Literal.ofBoolean(false),
      Literal.ofNull(BooleanType.BOOLEAN),
      ofByte(24.toByte),
      Literal.ofNull(ByteType.BYTE),
      Literal.ofShort(876.toShort),
      Literal.ofNull(ShortType.SHORT),
      Literal.ofInt(2342342),
      Literal.ofNull(IntegerType.INTEGER),
      Literal.ofLong(234234223L),
      Literal.ofNull(LongType.LONG),
      Literal.ofFloat(23423.4223f),
      Literal.ofNull(FloatType.FLOAT),
      Literal.ofDouble(23423.422233d),
      Literal.ofNull(DoubleType.DOUBLE),
      Literal.ofString("string_val", "UTF8_BINARY"),
      Literal.ofNull(StringType.STRING),
      Literal.ofBinary("binary_val".getBytes),
      Literal.ofNull(BinaryType.BINARY),
      Literal.ofDate(4234),
      Literal.ofNull(DateType.DATE),
      Literal.ofTimestamp(2342342342232L),
      Literal.ofNull(TimestampType.TIMESTAMP),
      Literal.ofTimestampNtz(2342342342L),
      Literal.ofNull(TimestampNTZType.TIMESTAMP_NTZ))

    val inputBatches: Seq[ColumnarBatch] = Seq[ColumnarBatch](
      zeroColumnBatch(rowCount = 0),
      zeroColumnBatch(rowCount = 25),
      zeroColumnBatch(rowCount = 128))

    for (literal <- testLiterals) {
      val outputDataType = literal.getDataType
      for (inputBatch <- inputBatches) {
        val outputVector: ColumnVector =
          evaluator(inputBatch.getSchema, literal, literal.getDataType)
            .eval(inputBatch)

        assert(inputBatch.getSize === outputVector.getSize)
        assert(outputDataType === outputVector.getDataType)

        for (rowId <- 0 until outputVector.getSize) {
          if (literal.getValue == null) {
            assert(
              outputVector.isNullAt(rowId),
              s"expected a null at $rowId for $literal expression")
          } else {
            assert(
              literal.getValue === getValueAsObject(outputVector, rowId),
              s"invalid value at $rowId for $literal expression"
            )
          }
        }
      }
    }
  }

  SIMPLE_TYPES.foreach { dataType =>
    test(s"evaluate expression: column of type $dataType") {
      val batchSize = 78;
      val batchSchema = new StructType().add("col1", dataType)
      val batch = new DefaultColumnarBatch(
        batchSize,
        batchSchema,
        Array[ColumnVector](testColumnVector(batchSize, dataType)))

      val outputVector = evaluator(batchSchema, new Column("col1"), dataType)
        .eval(batch)

      assert(batchSize === outputVector.getSize)
      assert(dataType === outputVector.getDataType)
      Seq.range(0, outputVector.getSize).foreach { rowId =>
        assert(
          testIsNullValue(dataType, rowId) === outputVector.isNullAt(rowId),
          s"unexpected nullability at $rowId for $dataType type vector")
        if (!outputVector.isNullAt(rowId)) {
          assert(
            testColumnValue(dataType, rowId) === getValueAsObject(outputVector, rowId),
            s"unexpected value at $rowId for $dataType type vector")
        }
      }
    }
  }

  test("evaluate expression: nested column reference") {
    val col3Type = IntegerType.INTEGER
    val col2Type = new StructType().add("col3", col3Type)
    val col1Type = new StructType().add("col2", col2Type)
    val batchSchema = new StructType().add("col1", col1Type)

    val numRows = 5
    val col3Nullability = Seq(false, true, false, true, false).toArray
    val col3Values = Seq(27, 24, 29, 100, 125).toArray
    val col3Vector =
      new DefaultIntVector(col3Type, numRows, Optional.of(col3Nullability), col3Values)

    val col2Nullability = Seq(false, true, true, true, false).toArray
    val col2Vector =
      new DefaultStructVector(numRows, col2Type, Optional.of(col2Nullability), Array(col3Vector))

    val col1Nullability = Seq(false, false, false, true, false).toArray
    val col1Vector =
      new DefaultStructVector(numRows, col1Type, Optional.of(col1Nullability), Array(col2Vector))

    val batch = new DefaultColumnarBatch(numRows, batchSchema, Array(col1Vector))

    def assertTypeAndNullability(
      actVector: ColumnVector, expType: DataType, expNullability: Array[Boolean]): Unit = {
      assert(actVector.getDataType === expType)
      assert(actVector.getSize === numRows)
      Seq.range(0, numRows).foreach { rowId =>
        assert(actVector.isNullAt(rowId) === expNullability(rowId))
      }
    }

    val col3Ref = new Column(Array("col1", "col2", "col3"))
    val col3RefResult = evaluator(batchSchema, col3Ref, col3Type).eval(batch)
    assertTypeAndNullability(col3RefResult, col3Type, col3Nullability);
    Seq.range(0, numRows).foreach { rowId =>
      assert(col3RefResult.getInt(rowId) === col3Values(rowId))
    }

    val col2Ref = new Column(Array("col1", "col2"))
    val col2RefResult = evaluator(batchSchema, col2Ref, col2Type).eval(batch)
    assertTypeAndNullability(col2RefResult, col2Type, col2Nullability)

    val col1Ref = new Column(Array("col1"))
    val col1RefResult = evaluator(batchSchema, col1Ref, col1Type).eval(batch)
    assertTypeAndNullability(col1RefResult, col1Type, col1Nullability)

    // try to reference non-existent nested column
    val colNotValid = new Column(Array("col1", "colX`X"))
    val ex = intercept[IllegalArgumentException] {
      evaluator(batchSchema, colNotValid, col1Type).eval(batch)
    }
    assert(ex.getMessage.contains("column(`col1`.`colX``X`) doesn't exist in input data schema"))
  }

  test("evaluate expression: always true, always false") {
    Seq(ALWAYS_TRUE, ALWAYS_FALSE).foreach { expr =>
      val batch = zeroColumnBatch(rowCount = 87)
      val outputVector = evaluator(batch.getSchema, expr, BooleanType.BOOLEAN).eval(batch)
      assert(outputVector.getSize === 87)
      assert(outputVector.getDataType === BooleanType.BOOLEAN)
      Seq.range(0, 87).foreach { rowId =>
        assert(!outputVector.isNullAt(rowId))
        assert(outputVector.getBoolean(rowId) == (expr == ALWAYS_TRUE))
      }
    }
  }

  test("evaluate expression: and, or") {
    val leftColumn = booleanVector(
      Seq[BooleanJ](true, true, false, false, null, true, null, false, null))
    val rightColumn = booleanVector(
      Seq[BooleanJ](true, false, false, true, true, null, false, null, null))
    val expAndOutputVector = booleanVector(
      Seq[BooleanJ](true, false, false, false, null, null, false, false, null))
    val expOrOutputVector = booleanVector(
      Seq[BooleanJ](true, true, false, true, true, true, null, null, null))

    val schema = new StructType()
      .add("left", BooleanType.BOOLEAN)
      .add("right", BooleanType.BOOLEAN)
    val batch = new DefaultColumnarBatch(leftColumn.getSize, schema, Array(leftColumn, rightColumn))

    val left = comparator("=", new Column("left"), Literal.ofBoolean(true))
    val right = comparator("=", new Column("right"), Literal.ofBoolean(true))

    // And
    val andExpression = and(left, right)
    val actAndOutputVector = evaluator(schema, andExpression, BooleanType.BOOLEAN).eval(batch)
    checkBooleanVectors(actAndOutputVector, expAndOutputVector)

    // Or
    val orExpression = or(left, right)
    val actOrOutputVector = evaluator(schema, orExpression, BooleanType.BOOLEAN).eval(batch)
    checkBooleanVectors(actOrOutputVector, expOrOutputVector)
  }

  test("evaluate expression: not") {
    val childColumn = booleanVector(Seq[BooleanJ](true, false, null))

    val schema = new StructType().add("child", BooleanType.BOOLEAN)
    val batch = new DefaultColumnarBatch(childColumn.getSize, schema, Array(childColumn))

    val notExpression = new Predicate(
      "NOT",
      comparator("=", new Column("child"), Literal.ofBoolean(true))
    )
    val expOutputVector = booleanVector(Seq[BooleanJ](false, true, null))
    val actOutputVector = evaluator(schema, notExpression, BooleanType.BOOLEAN).eval(batch)
    checkBooleanVectors(actOutputVector, expOutputVector)
  }

  test("evaluate expression: is not null") {
    val childColumn = booleanVector(Seq[BooleanJ](true, false, null))

    val schema = new StructType().add("child", BooleanType.BOOLEAN)
    val batch = new DefaultColumnarBatch(childColumn.getSize, schema, Array(childColumn))

    val isNotNullExpression = new Predicate("IS_NOT_NULL", new Column("child"))
    val expOutputVector = booleanVector(Seq[BooleanJ](true, true, false))
    val actOutputVector = evaluator(schema, isNotNullExpression, BooleanType.BOOLEAN).eval(batch)
    checkBooleanVectors(actOutputVector, expOutputVector)
  }

  test("evaluate expression: is null") {
    val childColumn = booleanVector(Seq[BooleanJ](true, false, null))

    val schema = new StructType().add("child", BooleanType.BOOLEAN)
    val batch = new DefaultColumnarBatch(childColumn.getSize, schema, Array(childColumn))

    val isNullExpression = new Predicate("IS_NULL", new Column("child"))
    val expOutputVector = booleanVector(Seq[BooleanJ](false, false, true))
    val actOutputVector = evaluator(schema, isNullExpression, BooleanType.BOOLEAN).eval(batch)
    checkBooleanVectors(actOutputVector, expOutputVector)
  }

  test("evaluate expression: coalesce") {
    val col1 = booleanVector(Seq[BooleanJ](true, null, null, null))
    val col2 = booleanVector(Seq[BooleanJ](false, false, null, null))
    val col3 = booleanVector(Seq[BooleanJ](true, true, true, null))

    val schema = new StructType()
      .add("col1", BooleanType.BOOLEAN)
      .add("col2", BooleanType.BOOLEAN)
      .add("col3", BooleanType.BOOLEAN)

    val batch = new DefaultColumnarBatch(col1.getSize, schema, Array(col1, col2, col3))

    val coalesceEpxr1 = new ScalarExpression(
      "COALESCE",
      util.Arrays.asList(new Column("col1")))
    val expOutputVector1 = booleanVector(Seq[BooleanJ](true, null, null, null))
    val actOutputVector1 = evaluator(schema, coalesceEpxr1, BooleanType.BOOLEAN).eval(batch)
    checkBooleanVectors(actOutputVector1, expOutputVector1)

    val coalesceEpxr3 = new ScalarExpression(
      "COALESCE",
      util.Arrays.asList(
        new Column("col1"), new Column("col2"), new Column("col3")))
    val expOutputVector3 = booleanVector(Seq[BooleanJ](true, false, true, null))
    val actOutputVector3 = evaluator(schema, coalesceEpxr3, BooleanType.BOOLEAN).eval(batch)
    checkBooleanVectors(actOutputVector3, expOutputVector3)

    def checkUnsupportedTypes(
          col1Type: DataType, col2Type: DataType, messageContains: String): Unit = {
      val schema = new StructType()
        .add("col1", col1Type)
        .add("col2", col2Type)
      val batch = new DefaultColumnarBatch(5, schema,
        Array(testColumnVector(5, col1Type), testColumnVector(5, col2Type)))
      val e = intercept[UnsupportedOperationException] {
        evaluator(
          schema,
          new ScalarExpression("COALESCE",
            util.Arrays.asList(new Column("col1"), new Column("col2"))),
          col1Type
        ).eval(batch)
      }
      assert(e.getMessage.contains(messageContains))
    }
    // TODO support least-common-type resolution
    checkUnsupportedTypes(LongType.LONG, IntegerType.INTEGER,
      "Coalesce is only supported for arguments of the same type")
    // TODO support other types besides boolean
    checkUnsupportedTypes(IntegerType.INTEGER, IntegerType.INTEGER,
      "Coalesce is only supported for boolean type expressions")
  }

  test("evaluate expression: TIMEADD with TIMESTAMP columns") {
    val timestampColumn = timestampVector(Seq[Long](
      1577836800000000L, // 2020-01-01 00:00:00.000
      1577836800123456L, // 2020-01-01 00:00:00.123456
      -1               // Representing null
    ))

    val durationColumn = longVector(Seq[Long](
      1000,   // 1 second in milliseconds
      100,    // 0.1 second in milliseconds
      -1
    ): _*)

    val schema = new StructType()
      .add("timestamp", TimestampType.TIMESTAMP)
      .add("duration", LongType.LONG)

    val batch = new DefaultColumnarBatch(
      timestampColumn.getSize, schema, Array(timestampColumn, durationColumn))

    // TimeAdd expression adds milliseconds to timestamps
    val timeAddExpr = new ScalarExpression(
      "TIMEADD",
      util.Arrays.asList(new Column("timestamp"), new Column("duration"))
    )

    val expectedTimestamps = Seq[Long](
      1577836801000000L, // 2020-01-01 00:00:01.000
      1577836800123456L + 100000, // 2020-01-01 00:00:00.123556
      -1                  // Null should propagate
    )

    val expOutputVector = timestampVector(expectedTimestamps)
    val actOutputVector = evaluator(schema, timeAddExpr, TimestampType.TIMESTAMP).eval(batch)

    checkTimestampVectors(actOutputVector, expOutputVector)
  }

  def checkUnsupportedTimeAddTypes(
    col1Type: DataType, col2Type: DataType): Unit = {
    val schema = new StructType()
      .add("timestamp", col1Type)
      .add("duration", col2Type)
    val batch = new DefaultColumnarBatch(5, schema,
      Array(testColumnVector(5, col1Type), testColumnVector(5, col2Type)))

    val timeAddExpr = new ScalarExpression(
      "TIMEADD",
      util.Arrays.asList(new Column("timestamp"), new Column("duration"))
    )

    val e = intercept[IllegalArgumentException] {
      val evaluator = new DefaultExpressionEvaluator(schema, timeAddExpr, col1Type)
      evaluator.eval(batch)
    }
    assert(e.getMessage.contains("TIMEADD requires a timestamp and a Long"))
  }

  // Test to ensure TIMEADD requires the first argument to be a TimestampType
  // and the second to be a LongType
  test("TIMEADD with unsupported types") {
    // Check invalid timestamp column type
    checkUnsupportedTimeAddTypes(
      IntegerType.INTEGER, IntegerType.INTEGER)

    // Check invalid duration column type
    checkUnsupportedTimeAddTypes(
      TimestampType.TIMESTAMP, StringType.STRING)

    // Check valid type but with unsupported operations
    checkUnsupportedTimeAddTypes(
      TimestampType.TIMESTAMP, FloatType.FLOAT)
  }

  test("evaluate expression: like") {
    val col1 = stringVector(Seq[String](
      null, "one", "two", "three", "four", null, null, "seven", "eight"))
    val col2 = stringVector(Seq[String](
      null, "one", "Two", "thr%", "four%", "f", null, null, "%ght"))
    val schema = new StructType()
      .add("col1", StringType.STRING)
      .add("col2", StringType.STRING)
    val input = new DefaultColumnarBatch(col1.getSize, schema, Array(col1, col2))

    def checkLike(
          input: DefaultColumnarBatch,
          likeExpression: Predicate,
          expOutputSeq: Seq[BooleanJ]): Unit = {
      val actOutputVector =
        new DefaultExpressionEvaluator(
          schema, likeExpression, BooleanType.BOOLEAN).eval(input)
      val expOutputVector = booleanVector(expOutputSeq);
      checkBooleanVectors(actOutputVector, expOutputVector)
    }

    // check column expressions on both sides
    checkLike(
      input,
      like(new Column("col1"), new Column("col2")),
      Seq[BooleanJ](null, true, false, true, true, null, null, null, true))

    // check column expression against literal
    checkLike(
      input,
      like(new Column("col1"), Literal.ofString("t%", "UTF8_BINARY")),
      Seq[BooleanJ](null, false, true, true, false, null, null, false, false))

    // ends with checks
    checkLike(
      input,
      like(new Column("col1"), Literal.ofString("%t", "UTF8_BINARY")),
      Seq[BooleanJ](null, false, false, false, false, null, null, false, true))

    // contains checks
    checkLike(
      input,
      like(new Column("col1"), Literal.ofString("%t%", "UTF8_BINARY")),
      Seq[BooleanJ](null, false, true, true, false, null, null, false, true))

    val dummyInput = new DefaultColumnarBatch(1,
        new StructType().add("dummy", StringType.STRING),
        Array(stringVector(Seq[String](""))))

    def checkLikeLiteral(left: String, right: String,
        escape: Character = null, expOutput: BooleanJ): Unit = {
      val expression = like(Literal.ofString(left, "UTF8_BINARY"),
        Literal.ofString(right, "UTF8_BINARY"), Option(escape))
      checkLike(dummyInput, expression, Seq[BooleanJ](expOutput))
    }

    // null/empty
    checkLikeLiteral(null, "a", null, null)
    checkLikeLiteral("a", null, null, null)
    checkLikeLiteral(null, null, null, null)
    checkLikeLiteral("", "", null, true)
    checkLikeLiteral("a", "", null, false)
    checkLikeLiteral("", "a", null, false)

    Seq('!', '@', '#').foreach {
      escape => {
        // simple patterns
        checkLikeLiteral("abc", "abc", escape, true)
        checkLikeLiteral("a_%b", s"a${escape}__b", escape, true)
        checkLikeLiteral("abbc", "a_%c", escape, true)
        checkLikeLiteral("abbc", s"a${escape}__c", escape, false)
        checkLikeLiteral("abbc", s"a%${escape}%c", escape, false)
        checkLikeLiteral("a_%b", s"a%${escape}%b", escape, true)
        checkLikeLiteral("abbc", "a%", escape, true)
        checkLikeLiteral("abbc", "**", escape, false)
        checkLikeLiteral("abc", "a%", escape, true)
        checkLikeLiteral("abc", "b%", escape, false)
        checkLikeLiteral("abc", "bc%", escape, false)
        checkLikeLiteral("a\nb", "a_b", escape, true)
        checkLikeLiteral("ab", "a%b", escape, true)
        checkLikeLiteral("a\nb", "a%b", escape, true)
        checkLikeLiteral("a\nb", "ab", escape, false)
        checkLikeLiteral("a\nb", "a\nb", escape, true)
        checkLikeLiteral("a\n\nb", "a\nb", escape, false)
        checkLikeLiteral("a\n\nb", "a\n_b", escape, true)

        // case
        checkLikeLiteral("A", "a%", escape, false)
        checkLikeLiteral("a", "a%", escape, true)
        checkLikeLiteral("a", "A%", escape, false)
        checkLikeLiteral(s"aAa", s"aA_", escape, true)

        // regex
        checkLikeLiteral("a([a-b]{2,4})a", "_([a-b]{2,4})%", null, true)
        checkLikeLiteral("a([a-b]{2,4})a", "_([a-c]{2,6})_", null, false)

        // %/_
        checkLikeLiteral("a%a", s"%${escape}%%", escape, true)
        checkLikeLiteral("a%", s"%${escape}%%", escape, true)
        checkLikeLiteral("a%a", s"_${escape}%_", escape, true)
        checkLikeLiteral("a_a", s"%${escape}_%", escape, true)
        checkLikeLiteral("a_", s"%${escape}_%", escape, true)
        checkLikeLiteral("a_a", s"_${escape}__", escape, true)

        // double-escaping
        checkLikeLiteral(
          s"$escape$escape$escape$escape", s"%${escape}${escape}%", escape, true)
        checkLikeLiteral("%%", "%%", escape, true)
        checkLikeLiteral(s"${escape}__", s"${escape}${escape}${escape}__", escape, true)
        checkLikeLiteral(s"${escape}__", s"%${escape}${escape}%${escape}%", escape, false)
        checkLikeLiteral(s"_${escape}${escape}${escape}%",
          s"%${escape}${escape}", escape, false)
      }
    }

    // check '_' for escape char
    checkLikeLiteral("abc", "abc", '_', true)
    checkLikeLiteral("a_%b", s"a__%%b", '_', true)
    checkLikeLiteral("abbc", "a__c", '_', false)
    checkLikeLiteral("abbc", "a%%c", '_', true)
    checkLikeLiteral("abbc", s"a___%c", '_', false)
    checkLikeLiteral("abbc", s"a%_%c", '_', false)

    // check '%' for escape char
    checkLikeLiteral("abc", "abc", '%', true)
    checkLikeLiteral("a_%b", s"a__%%b", '%', false)
    checkLikeLiteral("a_%b", s"a_%%b", '%', true)
    checkLikeLiteral("abbc", "a__c", '%', true)
    checkLikeLiteral("abbc", "a%%c", '%', false)
    checkLikeLiteral("abbc", s"a%__c", '%', false)
    checkLikeLiteral("abbc", s"a%_%_c", '%', false)

    def checkUnsupportedTypes(
         col1Type: DataType, col2Type: DataType): Unit = {
      val schema = new StructType()
        .add("col1", col1Type)
        .add("col2", col2Type)
      val expr = like(new Column("col1"), new Column("col2"), Option(null))
      val input = new DefaultColumnarBatch(5, schema,
        Array(testColumnVector(5, col1Type), testColumnVector(5, col2Type)))

      val e = intercept[UnsupportedOperationException] {
        new DefaultExpressionEvaluator(
          schema, expr, BooleanType.BOOLEAN).eval(input)
      }
      assert(e.getMessage.contains("LIKE is only supported for string type expressions"))
    }
    checkUnsupportedTypes(BooleanType.BOOLEAN, BooleanType.BOOLEAN)
    checkUnsupportedTypes(LongType.LONG, LongType.LONG)
    checkUnsupportedTypes(IntegerType.INTEGER, IntegerType.INTEGER)
    checkUnsupportedTypes(StringType.STRING, BooleanType.BOOLEAN)
    checkUnsupportedTypes(StringType.STRING, IntegerType.INTEGER)
    checkUnsupportedTypes(StringType.STRING, LongType.LONG)
    checkUnsupportedTypes(BooleanType.BOOLEAN, BooleanType.BOOLEAN)

    // input count checks
    val inputCountCheckUserMessage =
      "Invalid number of inputs to LIKE expression. Example usage:"
    val inputCountError1 = intercept[UnsupportedOperationException] {
      val expression = like(List(Literal.ofString("a", "UTF8_BINARY")))
      checkLike(dummyInput, expression, Seq[BooleanJ](null))
    }
    assert(inputCountError1.getMessage.contains(inputCountCheckUserMessage))

    val inputCountError2 = intercept[UnsupportedOperationException] {
      val expression = like(List(
        Literal.ofString("a", "UTF8_BINARY"),
        Literal.ofString("b", "UTF8_BINARY"),
        Literal.ofString("c", "UTF8_BINARY"),
        Literal.ofString("d", "UTF8_BINARY")))
      checkLike(dummyInput, expression, Seq[BooleanJ](null))
    }
    assert(inputCountError2.getMessage.contains(inputCountCheckUserMessage))

    // additional escape token checks
    val escapeCharError1 = intercept[UnsupportedOperationException] {
      val expression =
        like(List(
          Literal.ofString("a", "UTF8_BINARY"),
          Literal.ofString("b", "UTF8_BINARY"),
          Literal.ofString("~~", "UTF8_BINARY")))
      checkLike(dummyInput, expression, Seq[BooleanJ](null))
    }
    assert(escapeCharError1.getMessage.contains(
      "LIKE expects escape token to be a single character"))

    val escapeCharError2 = intercept[UnsupportedOperationException] {
      val expression = like(List(
        Literal.ofString("a", "UTF8_BINARY"),
        Literal.ofString("b", "UTF8_BINARY"),
        Literal.ofInt(1)))
      checkLike(dummyInput, expression, Seq[BooleanJ](null))
    }
    assert(escapeCharError2.getMessage.contains(
      "LIKE expects escape token expression to be a literal of String type"))

    // empty input checks
    val emptyInput = new DefaultColumnarBatch(0,
          new StructType().add("dummy", StringType.STRING),
          Array(stringVector(Seq[String](""))))
    checkLike(emptyInput,
      like(
        Literal.ofString("abc", "UTF8_BINARY"),
        Literal.ofString("abc", "UTF8_BINARY"),
        Some('_')), Seq[BooleanJ]())

    // invalid pattern check
    val invalidPatternError = intercept[IllegalArgumentException] {
      checkLikeLiteral("abbc", "a%%%c", '%', false)
    }
    assert(invalidPatternError.getMessage.contains(
      "LIKE expression has invalid escape sequence"))
  }

  test("evaluate expression: comparators (=, <, <=, >, >=)") {
    val ASCII_MAX_CHARACTER = '\u007F'
    val UTF8_MAX_CHARACTER = new String(Character.toChars(Character.MAX_CODE_POINT))

    // Literals for each data type from the data type value range, used as inputs to comparator
    // (small, big, small, null)
    val literals = Seq(
      (ofByte(1.toByte), ofByte(2.toByte), ofByte(1.toByte), ofNull(ByteType.BYTE)),
      (ofShort(1.toShort), ofShort(2.toShort), ofShort(1.toShort), ofNull(ShortType.SHORT)),
      (ofInt(1), ofInt(2), ofInt(1), ofNull(IntegerType.INTEGER)),
      (ofLong(1L), ofLong(2L), ofLong(1L), ofNull(LongType.LONG)),
      (ofFloat(1.0F), ofFloat(2.0F), ofFloat(1.0F), ofNull(FloatType.FLOAT)),
      (ofDouble(1.0), ofDouble(2.0), ofDouble(1.0), ofNull(DoubleType.DOUBLE)),
      (ofBoolean(false), ofBoolean(true), ofBoolean(false), ofNull(BooleanType.BOOLEAN)),
      (
        ofTimestamp(343L),
        ofTimestamp(123212312L),
        ofTimestamp(343L),
        ofNull(TimestampType.TIMESTAMP)
      ),
      (
        ofTimestampNtz(323423L),
        ofTimestampNtz(1232123423312L),
        ofTimestampNtz(323423L),
        ofNull(TimestampNTZType.TIMESTAMP_NTZ)
      ),
      (ofDate(-12123), ofDate(123123), ofDate(-12123), ofNull(DateType.DATE)),
<<<<<<< HEAD
      (
        ofString("apples", "UTF8_BINARY"),
        ofString("oranges", "UTF8_BINARY"),
        ofString("apples", "UTF8_BINARY"),
        ofNull(StringType.STRING)
      ),
      (
        ofString("abc", "UTF8_BINARY"),
        ofString("abcd", "UTF8_BINARY"),
        ofString("abc", "UTF8_BINARY"),
        ofNull(StringType.STRING)
      ),
      (
        ofString("abc", "UTF8_BINARY"),
        ofString("abd", "UTF8_BINARY"),
        ofString("abc", "UTF8_BINARY"),
        ofNull(StringType.STRING)
      ),
      (
        // scalastyle:off nonascii
        ofString("A", "UTF8_BINARY"),
        ofString("\u0100", "UTF8_BINARY"),
        ofString("A", "UTF8_BINARY"),
        ofNull(StringType.STRING)
      ),
      (
        ofString("\00BB", "UTF8_BINARY"),
        ofString("\u00EE", "UTF8_BINARY"),
        ofString("\00BB", "UTF8_BINARY"),
        ofNull(StringType.STRING)
      ),
      (
        ofString("\uFFFD", "UTF8_BINARY"),
        ofString("\uD83C\uDF3C", "UTF8_BINARY"),
        ofString("\uFFFD", "UTF8_BINARY"),
        ofNull(StringType.STRING)
        // scalastyle:on nonascii
      ),
=======
      (ofString("apples"), ofString("oranges"), ofString("apples"), ofNull(StringType.STRING)),
      (ofString(""), ofString("a"), ofString(""), ofNull(StringType.STRING)),
      (ofString("abc"), ofString("abc0"), ofString("abc"), ofNull(StringType.STRING)),
      (ofString("abc"), ofString("abcd"), ofString("abc"), ofNull(StringType.STRING)),
      (ofString("abc"), ofString("abd"), ofString("abc"), ofNull(StringType.STRING)),
      (
        ofString("Abcabcabc"),
        ofString("aBcabcabc"),
        ofString("Abcabcabc"),
        ofNull(StringType.STRING)
      ),
      (
        ofString("abcabcabC"),
        ofString("abcabcabc"),
        ofString("abcabcabC"),
        ofNull(StringType.STRING)
      ),
      // scalastyle:off nonascii
      (ofString("abc"), ofString("世界"), ofString("abc"), ofNull(StringType.STRING)),
      (ofString("世界"), ofString("你好"), ofString("世界"), ofNull(StringType.STRING)),
      (ofString("你好122"), ofString("你好123"), ofString("你好122"), ofNull(StringType.STRING)),
      (ofString("A"), ofString("Ā"), ofString("A"), ofNull(StringType.STRING)),
      (ofString("»"), ofString("î"), ofString("»"), ofNull(StringType.STRING)),
      (ofString("�"), ofString("🌼"), ofString("�"), ofNull(StringType.STRING)),
      (
        ofString("abcdef🚀"),
        ofString(s"abcdef$UTF8_MAX_CHARACTER"),
        ofString("abcdef🚀"),
        ofNull(StringType.STRING)
      ),
      (
        ofString("abcde�abcdef�abcdef�abcdef"),
        ofString(s"abcde�$ASCII_MAX_CHARACTER"),
        ofString("abcde�abcdef�abcdef�abcdef"),
        ofNull(StringType.STRING)
      ),
      (
        ofString("abcde�abcdef�abcdef�abcdef"),
        ofString(s"abcde�$ASCII_MAX_CHARACTER"),
        ofString("abcde�abcdef�abcdef�abcdef"),
        ofNull(StringType.STRING)
      ),
      (
        ofString("����"),
        ofString(s"��$UTF8_MAX_CHARACTER"),
        ofString("����"),
        ofNull(StringType.STRING)
      ),
      (
        ofString(s"a${UTF8_MAX_CHARACTER}d"),
        ofString(s"a$UTF8_MAX_CHARACTER$ASCII_MAX_CHARACTER"),
        ofString(s"a${UTF8_MAX_CHARACTER}d"),
        ofNull(StringType.STRING)
      ),
      (
        ofString("abcdefghijklm💞😉💕\n🥀🌹💐🌺🌷🌼🌻🌷🥀"),
        ofString(s"abcdefghijklm💞😉💕\n🥀🌹💐🌺🌷🌼$UTF8_MAX_CHARACTER"),
        ofString("abcdefghijklm💞😉💕\n🥀🌹💐🌺🌷🌼🌻🌷🥀"),
        ofNull(StringType.STRING)
      ),
      // scalastyle:on nonascii
>>>>>>> d94a9fe0
      (
        ofBinary("apples".getBytes()),
        ofBinary("oranges".getBytes()),
        ofBinary("apples".getBytes()),
        ofNull(BinaryType.BINARY)
      ),
      (
        ofBinary(Array[Byte]()),
        ofBinary(Array[Byte](5.toByte)),
        ofBinary(Array[Byte]()),
        ofNull(BinaryType.BINARY)
      ),
      (
        ofBinary(Array[Byte](0.toByte)),   // 00000000
        ofBinary(Array[Byte](-1.toByte)),  // 11111111
        ofBinary(Array[Byte](0.toByte)),
        ofNull(BinaryType.BINARY)
      ),
      (
        ofBinary(Array[Byte](127.toByte)), // 01111111
        ofBinary(Array[Byte](-1.toByte)),  // 11111111
        ofBinary(Array[Byte](127.toByte)),
        ofNull(BinaryType.BINARY)
      ),
      (
        ofBinary(Array[Byte](5.toByte, 10.toByte)),
        ofBinary(Array[Byte](6.toByte)),
        ofBinary(Array[Byte](5.toByte, 10.toByte)),
        ofNull(BinaryType.BINARY)
      ),
      (
        ofBinary(Array[Byte](5.toByte, 10.toByte)),
        ofBinary(Array[Byte](5.toByte, 100.toByte)),
        ofBinary(Array[Byte](5.toByte, 10.toByte)),
        ofNull(BinaryType.BINARY)
      ),
      (
        ofBinary(Array[Byte](5.toByte, 10.toByte, 5.toByte)), // 00000101 00001010 00000101
        ofBinary(Array[Byte](5.toByte, -3.toByte)),           // 00000101 11111101
        ofBinary(Array[Byte](5.toByte, 10.toByte, 5.toByte)),
        ofNull(BinaryType.BINARY)
      ),
      (
        ofBinary(Array[Byte](5.toByte, -25.toByte, 5.toByte)), // 00000101 11100111 00000101
        ofBinary(Array[Byte](5.toByte, -9.toByte)),            // 00000101 11110111
        ofBinary(Array[Byte](5.toByte, -25.toByte, 5.toByte)),
        ofNull(BinaryType.BINARY)
      ),
      (
        ofBinary(Array[Byte](5.toByte, 10.toByte)),
        ofBinary(Array[Byte](5.toByte, 10.toByte, 0.toByte)),
        ofBinary(Array[Byte](5.toByte, 10.toByte)),
        ofNull(BinaryType.BINARY)
      ),
      (
        ofDecimal(BigDecimalJ.valueOf(1.12), 7, 3),
        ofDecimal(BigDecimalJ.valueOf(5233.232), 7, 3),
        ofDecimal(BigDecimalJ.valueOf(1.12), 7, 3),
        ofNull(new DecimalType(7, 3))
      )
    )

    // Mapping of comparator to expected results for:
    // comparator(small, big)
    // comparator(big, small)
    // comparator(small, small)
    // comparator(small, null)
    // comparator(big, null)
    // comparator(null, null)
    val comparatorToExpResults = Map[String, Seq[BooleanJ]](
      "<" -> Seq(true, false, false, null, null, null),
      "<=" -> Seq(true, false, true, null, null, null),
      ">" -> Seq(false, true, false, null, null, null),
      ">=" -> Seq(false, true, true, null, null, null),
      "=" -> Seq(false, false, true, null, null, null),
      "IS NOT DISTINCT FROM" -> Seq(false, false, true, false, false, true)
    )

    literals.foreach {
      case (small1, big, small2, nullLit) =>
        comparatorToExpResults.foreach {
          case (comparator, expectedResults) =>
            testComparator(comparator, small1, big, expectedResults(0))
            testComparator(comparator, big, small1, expectedResults(1))
            testComparator(comparator, small1, small2, expectedResults(2))
            testComparator(comparator, small1, nullLit, expectedResults(3))
            testComparator(comparator, nullLit, big, expectedResults(4))
            testComparator(comparator, nullLit, nullLit, expectedResults(5))
        }
    }
  }

  // Literals for each data type from the data type value range, used as inputs to comparator
  // (byte, short, int, float, double)
  val literals = Seq(
    ofByte(1.toByte),
    ofShort(223),
    ofInt(-234),
    ofLong(223L),
    ofFloat(-2423423.9f),
    ofNull(DoubleType.DOUBLE)
  )

  test("evaluate expression: comparators `byte` with other implicit types") {
    // Mapping of comparator to expected results for:
    // (byte, short), (byte, int), (byte, long), (byte, float), (byte, double)
    val comparatorToExpResults = Map[String, Seq[BooleanJ]](
      "<" -> Seq(true, false, true, false, null),
      "<=" -> Seq(true, false, true, false, null),
      ">" -> Seq(false, true, false, true, null),
      ">=" -> Seq(false, true, false, true, null),
      "=" -> Seq(false, false, false, false, null)
    )

    // Left operand is first literal in [[literal]] which a byte type
    // Right operands are the remaining literals to the left side of it in [[literal]]
    val right = literals(0)
    Seq.range(1, literals.length).foreach { idx =>
      comparatorToExpResults.foreach {
        case (comparator, expectedResults) =>
          testComparator(comparator, right, literals(idx), expectedResults(idx - 1))
      }
    }
  }

  test("evaluate expression: comparators `short` with other implicit types") {
    // Mapping of comparator to expected results for:
    // (short, int), (short, long), (short, float), (short, double)
    val comparatorToExpResults = Map[String, Seq[BooleanJ]](
      "<" -> Seq(false, false, false, null),
      "<=" -> Seq(false, true, false, null),
      ">" -> Seq(true, false, true, null),
      ">=" -> Seq(true, true, true, null),
      "=" -> Seq(false, true, false, null)
    )

    // Left operand is first literal in [[literal]] which a short type
    // Right operands are the remaining literals to the left side of it in [[literal]]
    val right = literals(1)
    Seq.range(2, literals.length).foreach { idx =>
      comparatorToExpResults.foreach {
        case (comparator, expectedResults) =>
          testComparator(comparator, right, literals(idx), expectedResults(idx - 2))
      }
    }
  }

  test("evaluate expression: comparators `int` with other implicit types") {
    // Mapping of comparator to expected results for: (int, long), (int, float), (int, double)
    val comparatorToExpResults = Map[String, Seq[BooleanJ]](
      "<" -> Seq(true, false, null),
      "<=" -> Seq(true, false, null),
      ">" -> Seq(false, true, null),
      ">=" -> Seq(false, true, null),
      "=" -> Seq(false, false, null)
    )

    // Left operand is first literal in [[literal]] which a int type
    // Right operands are the remaining literals to the left side of it in [[literal]]
    val right = literals(2)
    Seq.range(3, literals.length).foreach { idx =>
      comparatorToExpResults.foreach {
        case (comparator, expectedResults) =>
          testComparator(comparator, right, literals(idx), expectedResults(idx - 3))
      }
    }
  }

  test("evaluate expression: comparators `long` with other implicit types") {
    // Mapping of comparator to expected results for: (long, float), (long, double)
    val comparatorToExpResults = Map[String, Seq[BooleanJ]](
      "<" -> Seq(false, null),
      "<=" -> Seq(false, null),
      ">" -> Seq(true, null),
      ">=" -> Seq(true, null),
      "=" -> Seq(false, null)
    )

    // Left operand is fourth literal in [[literal]] which a long type
    // Right operands are the remaining literals to the left side of it in [[literal]]
    val right = literals(3)
    Seq.range(4, literals.length).foreach { idx =>
      comparatorToExpResults.foreach {
        case (comparator, expectedResults) =>
          testComparator(comparator, right, literals(idx), expectedResults(idx - 4))
      }
    }
  }

  test("evaluate expression: unsupported implicit casts") {
    intercept[UnsupportedOperationException] {
      testComparator("<", ofInt(21), ofDate(123), null)
    }
  }

  test("evaluate expression: comparators `float` with other implicit types") {
    // Comparator results for: (float, double) is always null as one of the operands is null
    val comparatorToExpResults = Seq("<", "<=", ">", ">=", "=")

    // Left operand is fifth literal in [[literal]] which is a float type
    // Right operands are the remaining literals to the left side of it in [[literal]]
    val right = literals(4)
    Seq.range(5, literals.length).foreach { idx =>
      comparatorToExpResults.foreach { comparator =>
        testComparator(comparator, right, literals(idx), null)
      }
    }
  }

  test("evaluate expression: element_at") {
    val nullStr = null.asInstanceOf[String]
    val testMapValues: Seq[Map[AnyRef, AnyRef]] = Seq(
      Map("k0" -> "v00", "k1" -> "v01", "k3" -> nullStr, nullStr -> "v04"),
      Map("k0" -> "v10", "k1" -> nullStr, "k3" -> "v13", nullStr -> "v14"),
      Map("k0" -> nullStr, "k1" -> "v21", "k3" -> "v23", nullStr -> "v24"),
      null
    )
    val testMapVector = buildMapVector(
      testMapValues,
      new MapType(StringType.STRING, StringType.STRING, true))

    val inputBatch = new DefaultColumnarBatch(
      testMapVector.getSize,
      new StructType().add("partitionValues", testMapVector.getDataType),
      Seq(testMapVector).toArray
    )
    Seq("k0", "k1", "k2", null).foreach { lookupKey =>
      val expOutput = testMapValues.map(map => {
        if (map == null) null
        else map.getOrElse(lookupKey, null)
      })

      val lookupKeyExpr = if (lookupKey == null) {
        Literal.ofNull(StringType.STRING)
      } else {
        Literal.ofString(lookupKey, "UTF8_BINARY")
      }
      val elementAtExpr = new ScalarExpression(
        "element_at",
        util.Arrays.asList(new Column("partitionValues"), lookupKeyExpr))

      val outputVector = evaluator(inputBatch.getSchema, elementAtExpr, StringType.STRING)
        .eval(inputBatch)
      assert(outputVector.getSize === testMapValues.size)
      assert(outputVector.getDataType === StringType.STRING)
      Seq.range(0, testMapValues.size).foreach { rowId =>
        val expNull = expOutput(rowId) == null
        assert(outputVector.isNullAt(rowId) == expNull)
        if (!expNull) {
          assert(outputVector.getString(rowId) === expOutput(rowId))
        }
      }
    }
  }

  test("evaluate expression: element_at - unsupported map type input") {
    val inputSchema = new StructType()
      .add("as_map", new MapType(IntegerType.INTEGER, BooleanType.BOOLEAN, true))
    val elementAtExpr = new ScalarExpression(
      "element_at",
      util.Arrays.asList(new Column("as_map"), Literal.ofString("empty", "UTF8_BINARY")))

    val ex = intercept[UnsupportedOperationException] {
      evaluator(inputSchema, elementAtExpr, StringType.STRING)
    }
    assert(ex.getMessage.contains(
      "ELEMENT_AT(column(`as_map`), empty): Supported only on type map(string, string) input data"))
  }

  test("evaluate expression: element_at - unsupported lookup type input") {
    val inputSchema = new StructType()
      .add("as_map", new MapType(StringType.STRING, StringType.STRING, true))
    val elementAtExpr = new ScalarExpression(
      "element_at",
      util.Arrays.asList(new Column("as_map"), Literal.ofShort(24)))

    val ex = intercept[UnsupportedOperationException] {
      evaluator(inputSchema, elementAtExpr, StringType.STRING)
    }
    assert(ex.getMessage.contains(
      "lookup key type (short) is different from the map key type (string)"))
  }

  test("evaluate expression: partition_value") {
    // (serialized partition value, partition col type, expected deserialized partition value)
    val testCases = Seq(
      ("true", BooleanType.BOOLEAN, true),
      ("false", BooleanType.BOOLEAN, false),
      (null, BooleanType.BOOLEAN, null),
      ("24", ByteType.BYTE, 24.toByte),
      ("null", ByteType.BYTE, null),
      ("876", ShortType.SHORT, 876.toShort),
      ("null", ShortType.SHORT, null),
      ("2342342", IntegerType.INTEGER, 2342342),
      ("null", IntegerType.INTEGER, null),
      ("234234223", LongType.LONG, 234234223L),
      ("null", LongType.LONG, null),
      ("23423.4223", FloatType.FLOAT, 23423.4223f),
      ("null", FloatType.FLOAT, null),
      ("23423.422233", DoubleType.DOUBLE, 23423.422233d),
      ("null", DoubleType.DOUBLE, null),
      ("234.422233", new DecimalType(10, 6), new BigDecimalJ("234.422233")),
      ("null", DoubleType.DOUBLE, null),
      ("string_val", StringType.STRING, "string_val"),
      ("null", StringType.STRING, null),
      ("binary_val", BinaryType.BINARY, "binary_val".getBytes()),
      ("null", BinaryType.BINARY, null),
      ("2021-11-18", DateType.DATE, InternalUtils.daysSinceEpoch(Date.valueOf("2021-11-18"))),
      ("null", DateType.DATE, null),
      ("2020-02-18 22:00:10", TimestampType.TIMESTAMP,
        InternalUtils.microsSinceEpoch(Timestamp.valueOf("2020-02-18 22:00:10"))),
      ("2020-02-18 00:00:10.023", TimestampType.TIMESTAMP,
        InternalUtils.microsSinceEpoch(Timestamp.valueOf("2020-02-18 00:00:10.023"))),
      ("null", TimestampType.TIMESTAMP, null)
    )

    val inputBatch = zeroColumnBatch(rowCount = 1)
    testCases.foreach { testCase =>
      val (serializedPartVal, partType, deserializedPartVal) = testCase
      val literalSerializedPartVal = if (serializedPartVal == "null") {
        Literal.ofNull(StringType.STRING)
      } else {
        Literal.ofString(serializedPartVal, "UTF8_BINARY")
      }
      val expr = new PartitionValueExpression(literalSerializedPartVal, partType)
      val outputVector = evaluator(inputBatch.getSchema, expr, partType).eval(inputBatch)
      assert(outputVector.getSize === 1)
      assert(outputVector.getDataType === partType)
      assert(outputVector.isNullAt(0) === (deserializedPartVal == null))
      if (deserializedPartVal != null) {
        assert(getValueAsObject(outputVector, 0) === deserializedPartVal)
      }
    }
  }

  test("evaluate expression: partition_value - invalid serialize value") {
    val inputBatch = zeroColumnBatch(rowCount = 1)
    val (serializedPartVal, partType) = ("23423sdfsdf", IntegerType.INTEGER)
    val expr = new PartitionValueExpression(
      Literal.ofString(serializedPartVal, "UTF8_BINARY"), partType)
    val ex = intercept[IllegalArgumentException] {
      val outputVector = evaluator(inputBatch.getSchema, expr, partType).eval(inputBatch)
      outputVector.getInt(0)
    }
    assert(ex.getMessage.contains(serializedPartVal))
  }

  private def evaluator(inputSchema: StructType, expression: Expression, outputType: DataType)
  : DefaultExpressionEvaluator = {
    new DefaultExpressionEvaluator(inputSchema, expression, outputType)
  }

  private def testComparator(
    comparator: String, left: Expression, right: Expression, expResult: BooleanJ): Unit = {
    val expression = new Predicate(comparator, left, right)
    val batch = zeroColumnBatch(rowCount = 1)
    val outputVector = evaluator(batch.getSchema, expression, BooleanType.BOOLEAN).eval(batch)

    assert(outputVector.getSize === 1)
    assert(outputVector.getDataType === BooleanType.BOOLEAN)
    assert(
      outputVector.isNullAt(0) === (expResult == null),
      s"Unexpected null value: $comparator($left, $right)")
    if (expResult != null) {
      assert(
        outputVector.getBoolean(0) === expResult,
        s"Unexpected value: $comparator($left, $right)")
    }
  }
}<|MERGE_RESOLUTION|>--- conflicted
+++ resolved
@@ -622,46 +622,6 @@
         ofNull(TimestampNTZType.TIMESTAMP_NTZ)
       ),
       (ofDate(-12123), ofDate(123123), ofDate(-12123), ofNull(DateType.DATE)),
-<<<<<<< HEAD
-      (
-        ofString("apples", "UTF8_BINARY"),
-        ofString("oranges", "UTF8_BINARY"),
-        ofString("apples", "UTF8_BINARY"),
-        ofNull(StringType.STRING)
-      ),
-      (
-        ofString("abc", "UTF8_BINARY"),
-        ofString("abcd", "UTF8_BINARY"),
-        ofString("abc", "UTF8_BINARY"),
-        ofNull(StringType.STRING)
-      ),
-      (
-        ofString("abc", "UTF8_BINARY"),
-        ofString("abd", "UTF8_BINARY"),
-        ofString("abc", "UTF8_BINARY"),
-        ofNull(StringType.STRING)
-      ),
-      (
-        // scalastyle:off nonascii
-        ofString("A", "UTF8_BINARY"),
-        ofString("\u0100", "UTF8_BINARY"),
-        ofString("A", "UTF8_BINARY"),
-        ofNull(StringType.STRING)
-      ),
-      (
-        ofString("\00BB", "UTF8_BINARY"),
-        ofString("\u00EE", "UTF8_BINARY"),
-        ofString("\00BB", "UTF8_BINARY"),
-        ofNull(StringType.STRING)
-      ),
-      (
-        ofString("\uFFFD", "UTF8_BINARY"),
-        ofString("\uD83C\uDF3C", "UTF8_BINARY"),
-        ofString("\uFFFD", "UTF8_BINARY"),
-        ofNull(StringType.STRING)
-        // scalastyle:on nonascii
-      ),
-=======
       (ofString("apples"), ofString("oranges"), ofString("apples"), ofNull(StringType.STRING)),
       (ofString(""), ofString("a"), ofString(""), ofNull(StringType.STRING)),
       (ofString("abc"), ofString("abc0"), ofString("abc"), ofNull(StringType.STRING)),
@@ -723,7 +683,6 @@
         ofNull(StringType.STRING)
       ),
       // scalastyle:on nonascii
->>>>>>> d94a9fe0
       (
         ofBinary("apples".getBytes()),
         ofBinary("oranges".getBytes()),
