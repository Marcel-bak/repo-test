/*
 * Copyright (2023) The Delta Lake Project Authors.
 *
 * Licensed under the Apache License, Version 2.0 (the "License");
 * you may not use this file except in compliance with the License.
 * You may obtain a copy of the License at
 *
 * http://www.apache.org/licenses/LICENSE-2.0
 *
 * Unless required by applicable law or agreed to in writing, software
 * distributed under the License is distributed on an "AS IS" BASIS,
 * WITHOUT WARRANTIES OR CONDITIONS OF ANY KIND, either express or implied.
 * See the License for the specific language governing permissions and
 * limitations under the License.
 */
package io.delta.kernel.defaults.internal.expressions;

import static io.delta.kernel.internal.util.Preconditions.checkArgument;

import io.delta.kernel.data.ArrayValue;
import io.delta.kernel.data.ColumnVector;
import io.delta.kernel.data.MapValue;
import io.delta.kernel.expressions.Collation;
import io.delta.kernel.expressions.Expression;
import io.delta.kernel.internal.util.Utils;
import io.delta.kernel.types.*;
import java.math.BigDecimal;
import java.nio.charset.StandardCharsets;
import java.util.Comparator;
import java.util.List;
import java.util.Optional;
import java.util.function.Function;
import java.util.function.IntPredicate;
import java.util.stream.Collectors;

/** Utility methods used by the default expression evaluator. */
class DefaultExpressionUtils {

  static final Comparator<BigDecimal> BIGDECIMAL_COMPARATOR = Comparator.naturalOrder();
<<<<<<< HEAD
=======
  static final Comparator<String> STRING_COMPARATOR =
      (leftOp, rightOp) -> {
        byte[] leftBytes = leftOp.getBytes(StandardCharsets.UTF_8);
        byte[] rightBytes = rightOp.getBytes(StandardCharsets.UTF_8);
        int i = 0;
        while (i < leftBytes.length && i < rightBytes.length) {
          if (leftBytes[i] != rightBytes[i]) {
            return Byte.toUnsignedInt(leftBytes[i]) - Byte.toUnsignedInt(rightBytes[i]);
          }
          i++;
        }
        return Integer.compare(leftBytes.length, rightBytes.length);
      };
>>>>>>> d94a9fe0
  static final Comparator<byte[]> BINARY_COMPARTOR =
      (leftOp, rightOp) -> {
        int i = 0;
        while (i < leftOp.length && i < rightOp.length) {
          if (leftOp[i] != rightOp[i]) {
            return Byte.toUnsignedInt(leftOp[i]) - Byte.toUnsignedInt(rightOp[i]);
          }
          i++;
        }
        return Integer.compare(leftOp.length, rightOp.length);
      };

  private DefaultExpressionUtils() {}

  /**
   * Utility method that calculates the nullability result from given two vectors. Result is null if
   * at least one side is a null.
   */
  static boolean[] evalNullability(ColumnVector left, ColumnVector right) {
    int numRows = left.getSize();
    boolean[] nullability = new boolean[numRows];
    for (int rowId = 0; rowId < numRows; rowId++) {
      nullability[rowId] = left.isNullAt(rowId) || right.isNullAt(rowId);
    }
    return nullability;
  }

  /**
   * Wraps a child vector as a boolean {@link ColumnVector} with the given value and nullability
   * accessors.
   */
  static ColumnVector booleanWrapperVector(
      ColumnVector childVector,
      Function<Integer, Boolean> valueAccessor,
      Function<Integer, Boolean> nullabilityAccessor) {

    return new ColumnVector() {

      @Override
      public DataType getDataType() {
        return BooleanType.BOOLEAN;
      }

      @Override
      public int getSize() {
        return childVector.getSize();
      }

      @Override
      public void close() {
        childVector.close();
      }

      @Override
      public boolean isNullAt(int rowId) {
        return nullabilityAccessor.apply(rowId);
      }

      @Override
      public boolean getBoolean(int rowId) {
        return valueAccessor.apply(rowId);
      }
    };
  }

  /**
   * Utility method for getting value comparator
   *
   * @param left
   * @param right
   * @param booleanComparator
   * @return
   */
  static IntPredicate getComparator(
      ColumnVector left, ColumnVector right, IntPredicate booleanComparator, Optional<Collation> collation) {
    checkArgument(
        left.getSize() == right.getSize(), "Left and right operand have different vector sizes.");

    DataType dataType = left.getDataType();
    IntPredicate vectorValueComparator;
    if (dataType instanceof BooleanType) {
      vectorValueComparator =
          rowId ->
              booleanComparator.test(
                  Boolean.compare(left.getBoolean(rowId), right.getBoolean(rowId)));
    } else if (dataType instanceof ByteType) {
      vectorValueComparator =
          rowId -> booleanComparator.test(Byte.compare(left.getByte(rowId), right.getByte(rowId)));
    } else if (dataType instanceof ShortType) {
      vectorValueComparator =
          rowId ->
              booleanComparator.test(Short.compare(left.getShort(rowId), right.getShort(rowId)));
    } else if (dataType instanceof IntegerType || dataType instanceof DateType) {
      vectorValueComparator =
          rowId -> booleanComparator.test(Integer.compare(left.getInt(rowId), right.getInt(rowId)));
    } else if (dataType instanceof LongType
        || dataType instanceof TimestampType
        || dataType instanceof TimestampNTZType) {
      vectorValueComparator =
          rowId -> booleanComparator.test(Long.compare(left.getLong(rowId), right.getLong(rowId)));
    } else if (dataType instanceof FloatType) {
      vectorValueComparator =
          rowId ->
              booleanComparator.test(Float.compare(left.getFloat(rowId), right.getFloat(rowId)));
    } else if (dataType instanceof DoubleType) {
      vectorValueComparator =
          rowId ->
              booleanComparator.test(Double.compare(left.getDouble(rowId), right.getDouble(rowId)));
    } else if (dataType instanceof DecimalType) {
      vectorValueComparator =
          rowId ->
              booleanComparator.test(
                  BIGDECIMAL_COMPARATOR.compare(left.getDecimal(rowId), right.getDecimal(rowId)));
    } else if (dataType instanceof StringType) {
      if (collation.isPresent() && collation.get() != Collation.DEFAULT_COLLATION) {

      } else {
        vectorValueComparator =
            rowId ->
                booleanComparator.test(
                    BINARY_COMPARTOR.compare(
                        left.getString(rowId).getBytes(StandardCharsets.UTF_8),
                        right.getString(rowId).getBytes(StandardCharsets.UTF_8)));
      }
    } else if (dataType instanceof BinaryType) {
      vectorValueComparator =
          rowId ->
              booleanComparator.test(
                  BINARY_COMPARTOR.compare(left.getBinary(rowId), right.getBinary(rowId)));
    } else {
      throw new UnsupportedOperationException(dataType + " can not be compared.");
    }

    return vectorValueComparator;
  }

  /**
   * Utility method to create a column vector that lazily evaluate the comparator ex. (ie. ==, >=,
   * <=......) for left and right column vector according to the natural ordering of numbers
   *
   * <p>Only primitive data types are supported.
   */
  static ColumnVector comparatorVector(
          ColumnVector left, ColumnVector right, IntPredicate booleanComparator, Optional<Collation> collation) {
    IntPredicate vectorValueComparator = getComparator(left, right, booleanComparator, collation);

    return new ColumnVector() {

      @Override
      public DataType getDataType() {
        return BooleanType.BOOLEAN;
      }

      @Override
      public void close() {
        Utils.closeCloseables(left, right);
      }

      @Override
      public int getSize() {
        return left.getSize();
      }

      @Override
      public boolean isNullAt(int rowId) {
        return left.isNullAt(rowId) || right.isNullAt(rowId);
      }

      @Override
      public boolean getBoolean(int rowId) {
        if (isNullAt(rowId)) {
          return false;
        }
        return vectorValueComparator.test(rowId);
      }
    };
  }

  /**
   * Utility method to create a null safe column vector that lazily evaluate the comparator ex. (ie.
   * <=>) for left and right column vector according to the natural ordering of numbers
   *
   * <p>Only primitive data types are supported.
   */
  static ColumnVector nullSafeComparatorVector(
      ColumnVector left, ColumnVector right, IntPredicate booleanComparator, Optional<Collation> collation) {
    IntPredicate vectorValueComparator = getComparator(left, right, booleanComparator, collation);
    return new ColumnVector() {
      @Override
      public DataType getDataType() {
        return BooleanType.BOOLEAN;
      }

      @Override
      public void close() {
        Utils.closeCloseables(left, right);
      }

      @Override
      public int getSize() {
        return left.getSize();
      }

      @Override
      public boolean isNullAt(int rowId) {
        // Nullsafe comparator can never return null
        return false;
      }

      /**
       * Null safe comparator follows the truth table in Comparison Operators part of following link
       * https://spark.apache.org/docs/latest/sql-ref-null-semantics.html
       *
       * <p>If either left or right is null, return false If both left and right is null, return
       * true else compare the non null value of left and right
       *
       * @param rowId
       * @return
       */
      @Override
      public boolean getBoolean(int rowId) {
        if (left.isNullAt(rowId) && right.isNullAt(rowId)) {
          return true;
        } else if (left.isNullAt(rowId) || right.isNullAt(rowId)) {
          return false;
        }
        return vectorValueComparator.test(rowId);
      }
    };
  }

  static Expression childAt(Expression expression, int index) {
    return expression.getChildren().get(index);
  }

  /**
   * Combines a list of column vectors into one column vector based on the resolution of idxToReturn
   *
   * @param vectors List of ColumnVectors of the same data type with length >= 1
   * @param idxToReturn Function that takes in a rowId and returns the index of the column vector to
   *     use as the return value
   */
  static ColumnVector combinationVector(
      List<ColumnVector> vectors, Function<Integer, Integer> idxToReturn) {
    return new ColumnVector() {
      // Store the last lookup value to avoid multiple looks up for same rowId.
      // The general pattern is call `isNullAt(rowId)` followed by `getBoolean(rowId)` or
      // some other value accessor. So the cache of one value is enough.
      private int lastLookupRowId = -1;
      private ColumnVector lastLookupVector = null;

      @Override
      public DataType getDataType() {
        return vectors.get(0).getDataType();
      }

      @Override
      public int getSize() {
        return vectors.get(0).getSize();
      }

      @Override
      public void close() {
        Utils.closeCloseables(vectors.toArray(new ColumnVector[0]));
      }

      @Override
      public boolean isNullAt(int rowId) {
        return getVector(rowId).isNullAt(rowId);
      }

      @Override
      public boolean getBoolean(int rowId) {
        return getVector(rowId).getBoolean(rowId);
      }

      @Override
      public byte getByte(int rowId) {
        return getVector(rowId).getByte(rowId);
      }

      @Override
      public short getShort(int rowId) {
        return getVector(rowId).getShort(rowId);
      }

      @Override
      public int getInt(int rowId) {
        return getVector(rowId).getInt(rowId);
      }

      @Override
      public long getLong(int rowId) {
        return getVector(rowId).getLong(rowId);
      }

      @Override
      public float getFloat(int rowId) {
        return getVector(rowId).getFloat(rowId);
      }

      @Override
      public double getDouble(int rowId) {
        return getVector(rowId).getDouble(rowId);
      }

      @Override
      public byte[] getBinary(int rowId) {
        return getVector(rowId).getBinary(rowId);
      }

      @Override
      public String getString(int rowId) {
        return getVector(rowId).getString(rowId);
      }

      @Override
      public BigDecimal getDecimal(int rowId) {
        return getVector(rowId).getDecimal(rowId);
      }

      @Override
      public MapValue getMap(int rowId) {
        return getVector(rowId).getMap(rowId);
      }

      @Override
      public ArrayValue getArray(int rowId) {
        return getVector(rowId).getArray(rowId);
      }

      @Override
      public ColumnVector getChild(int ordinal) {
        return combinationVector(
            vectors.stream().map(v -> v.getChild(ordinal)).collect(Collectors.toList()),
            idxToReturn);
      }

      private ColumnVector getVector(int rowId) {
        if (rowId == lastLookupRowId) {
          return lastLookupVector;
        }
        lastLookupRowId = rowId;
        lastLookupVector = vectors.get(idxToReturn.apply(rowId));
        return lastLookupVector;
      }
    };
  }
}<|MERGE_RESOLUTION|>--- conflicted
+++ resolved
@@ -37,8 +37,6 @@
 class DefaultExpressionUtils {
 
   static final Comparator<BigDecimal> BIGDECIMAL_COMPARATOR = Comparator.naturalOrder();
-<<<<<<< HEAD
-=======
   static final Comparator<String> STRING_COMPARATOR =
       (leftOp, rightOp) -> {
         byte[] leftBytes = leftOp.getBytes(StandardCharsets.UTF_8);
@@ -52,7 +50,6 @@
         }
         return Integer.compare(leftBytes.length, rightBytes.length);
       };
->>>>>>> d94a9fe0
   static final Comparator<byte[]> BINARY_COMPARTOR =
       (leftOp, rightOp) -> {
         int i = 0;
