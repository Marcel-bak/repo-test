--- conflicted
+++ resolved
@@ -65,18 +65,12 @@
         DataType outputType) {
         ExpressionTransformResult transformResult =
             new ExpressionTransformer(inputSchema).visit(expression);
-<<<<<<< HEAD
 
         if (!LeastCommonTypeResolver.isCompatible(outputType, transformResult.outputType)) {
-            throw new UnsupportedOperationException(format("Can not create an expression handler " +
-                    "for expression `%s` returns result of type %s, type %s is not compatible with type %s",
-                    expression, outputType, outputType, transformResult.outputType));
-=======
-        if (!transformResult.outputType.equivalent(outputType)) {
-            String reason = format(
-                    "Can not create an expression handler returns result of type %s", outputType);
+            String reason = format("Can not create an expression handler " +
+                            "for expression `%s` returns result of type %s, type %s is not compatible with type %s",
+                    expression, outputType, outputType, transformResult.outputType);
             throw DeltaErrors.unsupportedExpression(expression, Optional.of(reason));
->>>>>>> 36f95ddd
         }
         this.expression = transformResult.expression;
     }
@@ -264,8 +258,6 @@
                 throw DeltaErrors.unsupportedExpression(
                     coalesce, Optional.of("Coalesce requires at least one expression"));
             }
-<<<<<<< HEAD
-
             if (!(children.get(0).outputType instanceof BooleanType) &&
                     !(children.get(0).outputType instanceof ByteType) &&
                     !(children.get(0).outputType instanceof ShortType) &&
@@ -274,21 +266,8 @@
                     !(children.get(0).outputType instanceof FloatType) &&
                     !(children.get(0).outputType instanceof DoubleType) &&
                     !(children.get(0).outputType instanceof StringType)) {
-=======
-            // TODO support least-common-type resolution
-            long numDistinctTypes = children.stream().map(e -> e.outputType)
-                .distinct()
-                .count();
-            if (numDistinctTypes > 1) {
-                throw DeltaErrors.unsupportedExpression(
-                        coalesce,
-                        Optional.of("Coalesce is only supported for arguments of the same type"));
-            }
-            // TODO support other data types besides boolean (just needs tests)
-            if (!(children.get(0).outputType instanceof BooleanType)) {
->>>>>>> 36f95ddd
                 throw new UnsupportedOperationException(
-                        "Coalesce is only supported for boolean and number type expressions");
+                        "Coalesce is only supported for boolean, string and number type expressions");
             }
 
             List<DataType> types = children
