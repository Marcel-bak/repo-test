#!/usr/bin/env python3

#
# Copyright (2021) The Delta Lake Project Authors.
#
# Licensed under the Apache License, Version 2.0 (the "License");
# you may not use this file except in compliance with the License.
# You may obtain a copy of the License at
#
# http://www.apache.org/licenses/LICENSE-2.0
#
# Unless required by applicable law or agreed to in writing, software
# distributed under the License is distributed on an "AS IS" BASIS,
# WITHOUT WARRANTIES OR CONDITIONS OF ANY KIND, either express or implied.
# See the License for the specific language governing permissions and
# limitations under the License.
#

import os
import subprocess
import shlex
from os import path
import argparse

# Define groups of subprojects that can be tested separately from other groups.
# As of now, we have only defined project groups in the SBT build, so these must match
# the group names defined in build.sbt.
valid_project_groups = ["spark", "kernel"]


def get_args():
    parser = argparse.ArgumentParser()
    parser.add_argument(
        "--group",
        required=False,
        default=None,
        choices=valid_project_groups,
        help="Run tests on a group of SBT projects"
    )
    parser.add_argument(
        "--coverage",
        required=False,
        default=False,
        action="store_true",
        help="Enables test coverage and generates an aggregate report for all subprojects")
    parser.add_argument(
        "--shard",
        required=False,
        default=None,
        help="some shard")
    return parser.parse_args()


def run_sbt_tests(root_dir, test_group, coverage, scala_version=None, shard=None):
    print("##### Running SBT tests #####")

    sbt_path = path.join(root_dir, path.join("build", "sbt"))
    cmd = [sbt_path, "clean"]

    test_cmd = "test"
    if shard:
        os.environ["SHARD_ID"] = str(shard)

    if test_group:
        # if test group is specified, then run tests only on that test group
        test_cmd = "{}Group/test".format(test_group)

    if coverage:
        cmd += ["coverage"]

    if scala_version is None:
        # when no scala version is specified, run test with all scala versions
        cmd += ["+ %s" % test_cmd]  # build/sbt ... "+ project/test" ...
    else:
        # when no scala version is specified, run test with only the specified scala version
        cmd += ["++ %s" % scala_version, test_cmd]  # build/sbt ... "++ 2.13.13" "project/test" ...

    if coverage:
        cmd += ["coverageAggregate", "coverageOff"]
    cmd += ["-v"]  # show java options used

    # https://docs.oracle.com/javase/7/docs/technotes/guides/vm/G1.html
    # a GC that is optimized for larger multiprocessor machines with large memory
    cmd += ["-J-XX:+UseG1GC"]
    # 6x the default heap size (set in delta/built.sbt)
    cmd += ["-J-Xmx6G"]
    run_cmd(cmd, stream_output=True)

def run_python_tests(root_dir):
    print("##### Running Python tests #####")
    python_test_script = path.join(root_dir, path.join("python", "run-tests.py"))
    print("Calling script %s", python_test_script)
    run_cmd(["python3", python_test_script], env={'DELTA_TESTING': '1'}, stream_output=True)


def run_cmd(cmd, throw_on_error=True, env=None, stream_output=False, **kwargs):
    if isinstance(cmd, str):
        old_cmd = cmd
        cmd = shlex.split(cmd)

    cmd_env = os.environ.copy()
    if env:
        cmd_env.update(env)
    print("Running command: " + str(cmd))
    if stream_output:
        child = subprocess.Popen(cmd, env=cmd_env, **kwargs)
        exit_code = child.wait()
        if throw_on_error and exit_code != 0:
            raise Exception("Non-zero exitcode: %s" % (exit_code))
        return exit_code
    else:
        child = subprocess.Popen(
            cmd,
            env=cmd_env,
            stdout=subprocess.PIPE,
            stderr=subprocess.PIPE,
            **kwargs)
        (stdout, stderr) = child.communicate()
        exit_code = child.wait()
        if not isinstance(stdout, str):
            # Python 3 produces bytes which needs to be converted to str
            stdout = stdout.decode("utf-8")
            stderr = stderr.decode("utf-8")
        if throw_on_error and exit_code != 0:
            raise Exception(
                "Non-zero exitcode: %s\n\nSTDOUT:\n%s\n\nSTDERR:%s" %
                (exit_code, stdout, stderr))
        return (exit_code, stdout, stderr)


def pull_or_build_docker_image(root_dir):
    """
    This method prepare the docker image for running tests. It uses a hash of the Dockerfile
    to generate the image tag/name so that we reuse images until the Dockerfile has changed.
    Then it tries to prepare that image by either pulling from a Docker registry
    (if configured with environment variable DOCKER_REGISTRY) or by building it from
    scratch using the Dockerfile. If pulling from registry fails, then it will fallback
    to building it from scratch, but it will also attempt to push to the registry to
    avoid image builds in the future.
    """

    dockerfile_path = os.path.join(root_dir, "Dockerfile")
    _, out, _ = run_cmd("md5sum %s" % dockerfile_path)
    dockerfile_hash = out.strip().split(" ")[0].strip()
    print("Dockerfile hash: %s" % dockerfile_hash)

    test_env_image_tag = "delta_test_env:%s" % dockerfile_hash
    print("Test env image: %s" % test_env_image_tag)

    docker_registry = os.getenv("DOCKER_REGISTRY")
    print("Docker registry set as " + str(docker_registry))


    def build_image():
        print("---\nBuilding image %s ..." % test_env_image_tag)
        run_cmd("docker build --tag=%s %s" % (test_env_image_tag, root_dir))
        print("Built image %s" % test_env_image_tag)

    def pull_image(registry_image_tag):
        try:
            print("---\nPulling image %s ..." % registry_image_tag)
            run_cmd("docker pull %s" % registry_image_tag)
            run_cmd("docker tag %s %s" % (registry_image_tag, test_env_image_tag))
            print("Pulling image %s succeeded" % registry_image_tag)
            return True
        except Exception as e:
            print("Pulling image %s failed: %s" % (registry_image_tag, repr(e)))
            return False

    def push_image(registry_image_tag):
        try:
            print("---\nPushing image %s ..." % registry_image_tag)
            run_cmd("docker tag %s %s" % (test_env_image_tag, registry_image_tag))
            run_cmd("docker push %s" % registry_image_tag)
            print("Pushing image %s succeeded" % registry_image_tag)
            return True
        except Exception as e:
            print("Pushing image %s failed: %s" % (registry_image_tag, repr(e)))
            return False

    if docker_registry is not None:
        print("Attempting to use the docker registry")
        test_env_image_tag_with_registry = docker_registry + "/delta/" + test_env_image_tag
        success = pull_image(test_env_image_tag_with_registry)
        if not success:
            build_image()
            push_image(test_env_image_tag_with_registry)
    else:
        build_image()
    return test_env_image_tag


def run_tests_in_docker(image_tag, test_group):
    """
    Run the necessary tests in a docker container made from the given image.
    It starts the container with the delta repo mounted in it, and then
    executes this script.
    """

    # Note: Pass only relevant env that the script needs to run in the docker container.
    # Do not pass docker related env variable as we want this script to run natively in
    # the container and not attempt to recursively another docker container.
    envs = "-e JENKINS_URL -e SBT_1_5_5_MIRROR_JAR_URL "
    scala_version = os.getenv("SCALA_VERSION")
    if scala_version is not None:
        envs = envs + "-e SCALA_VERSION=%s " % scala_version

    test_parallelism = os.getenv("TEST_PARALLELISM_COUNT")
    if test_parallelism is not None:
        envs = envs + "-e TEST_PARALLELISM_COUNT=%s " % test_parallelism

    cwd = os.getcwd()
    test_script = os.path.basename(__file__)

    test_script_args = ""
    if test_group:
        test_script_args += " --group %s" % test_group

    test_run_cmd = "docker run --rm  -v %s:%s -w %s %s %s ./%s %s" % (
        cwd, cwd, cwd, envs, image_tag, test_script, test_script_args
    )
    run_cmd(test_run_cmd, stream_output=True)


if __name__ == "__main__":
    root_dir = os.path.dirname(os.path.abspath(__file__))
    args = get_args()
    if os.getenv("USE_DOCKER") is not None:
        test_env_image_tag = pull_or_build_docker_image(root_dir)
        run_tests_in_docker(test_env_image_tag, args.group)
    else:
        scala_version = os.getenv("SCALA_VERSION")
<<<<<<< HEAD
        use_spark_master = os.getenv("USE_SPARK_MASTER") or False

        if not use_spark_master:
            # We run sbt tests directly in the workflow file for Spark master
            run_sbt_tests(root_dir, args.group, args.coverage, scala_version)
=======
        run_sbt_tests(root_dir, args.group, args.coverage, scala_version, args.shard)
>>>>>>> 184ffc07

        # Python tests are run only when spark group of projects are being tested.
        is_testing_spark_group = args.group is None or args.group == "spark"
        # Python tests are skipped when using Scala 2.13 as PySpark doesn't support it.
        is_testing_scala_212 = scala_version is None or scala_version.startswith("2.12")
        # Run python tests for 2.13 for Spark Master
        if is_testing_spark_group and (is_testing_scala_212 or use_spark_master):
            run_python_tests(root_dir)<|MERGE_RESOLUTION|>--- conflicted
+++ resolved
@@ -230,15 +230,11 @@
         run_tests_in_docker(test_env_image_tag, args.group)
     else:
         scala_version = os.getenv("SCALA_VERSION")
-<<<<<<< HEAD
         use_spark_master = os.getenv("USE_SPARK_MASTER") or False
 
         if not use_spark_master:
             # We run sbt tests directly in the workflow file for Spark master
-            run_sbt_tests(root_dir, args.group, args.coverage, scala_version)
-=======
-        run_sbt_tests(root_dir, args.group, args.coverage, scala_version, args.shard)
->>>>>>> 184ffc07
+            run_sbt_tests(root_dir, args.group, args.coverage, scala_version, args.shard)
 
         # Python tests are run only when spark group of projects are being tested.
         is_testing_spark_group = args.group is None or args.group == "spark"
