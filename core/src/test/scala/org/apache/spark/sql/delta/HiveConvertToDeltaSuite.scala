--- conflicted
+++ resolved
@@ -75,10 +75,6 @@
   }
 
   test("convert without statistics") {
-<<<<<<< HEAD
-
-=======
->>>>>>> a5fcec4f
     val tbl = "hive_parquet"
     withTable(tbl) {
       sql(
@@ -103,10 +99,6 @@
     }
   }
 
-<<<<<<< HEAD
-
-=======
->>>>>>> a5fcec4f
   test("convert a Hive based parquet table") {
     val tbl = "hive_parquet"
     withTable(tbl) {
