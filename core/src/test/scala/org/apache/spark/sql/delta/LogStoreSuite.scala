--- conflicted
+++ resolved
@@ -20,22 +20,16 @@
 import java.net.URI
 
 import scala.collection.mutable.ArrayBuffer
-import scala.util.Random
 
 import org.apache.spark.sql.delta.DeltaTestUtils.OptimisticTxnTestHelper
 import org.apache.spark.sql.delta.actions.AddFile
 import org.apache.spark.sql.delta.storage._
 import org.apache.hadoop.conf.Configuration
-<<<<<<< HEAD
-import org.apache.hadoop.fs.{FileAlreadyExistsException, FileSystem, Path, RawLocalFileSystem}
-import org.apache.spark.sql.QueryTest
-=======
 import org.apache.hadoop.fs.{FileSystem, Path, RawLocalFileSystem}
 
 import org.apache.spark.{SparkConf, SparkFunSuite}
 import org.apache.spark.sql.{LocalSparkSession, QueryTest, SparkSession}
 import org.apache.spark.sql.LocalSparkSession.withSparkSession
->>>>>>> fab016e8
 import org.apache.spark.sql.test.SharedSparkSession
 import org.apache.spark.util.Utils
 
@@ -232,74 +226,6 @@
   protected def shouldUseRenameToWriteCheckpoint: Boolean = true
 }
 
-trait GCSLogStoreSuiteBase extends LogStoreSuiteBase {
-
-  testHadoopConf(
-    expectedErrMsg = ".*No FileSystem for scheme.*fake.*",
-    "fs.fake.impl" -> classOf[FakeFileSystem].getName,
-    "fs.fake.impl.disable.cache" -> "true")
-
-  protected def shouldUseRenameToWriteCheckpoint: Boolean = false
-
-  test("gcs write should happen in a new thread") {
-    withTempDir { tempDir =>
-      // Use `FakeGCSFileSystem` to verify we write in the correct thread.
-      withSQLConf(
-        "fs.gs.impl" -> classOf[FakeGCSFileSystem].getName,
-        "fs.gs.impl.disable.cache" -> "true") {
-        val store = createLogStore(spark)
-        store.write(
-          new Path(s"gs://${tempDir.getCanonicalPath}", "1.json"),
-          Iterator("foo"),
-          overwrite = false,
-          sessionHadoopConf)
-      }
-    }
-  }
-
-  test("runInNewThread") {
-    import io.delta.storage.internal.ThreadUtils.runInNewThread
-
-    assert(runInNewThread("thread-name",
-      true,
-      () => {Thread.currentThread().getName}) === "thread-name")
-    assert(runInNewThread("thread-name",
-      true,
-      () => {
-        Thread.currentThread().isDaemon
-      }))
-    assert(runInNewThread("thread-name",
-      false,
-      () => {
-        Thread.currentThread().isDaemon
-      }) == false)
-
-    val ioExceptionMessage = "test" + Random.nextInt()
-    val ioException = intercept[IOException] {
-      runInNewThread("thread-name",
-        true,
-        () => {
-          throw new IOException(ioExceptionMessage)
-        })
-    }
-    assert(ioException.getMessage === ioExceptionMessage)
-    assert(ioException.getStackTrace.mkString("\n")
-      .contains("... run in separate thread using ThreadUtils"))
-
-    val fileAlreadyExistsExceptionMessage = "test" + Random.nextInt()
-    val fileAlreadyExistsException = intercept[FileAlreadyExistsException] {
-      runInNewThread("thread-name",
-        true,
-        () => {
-          throw new FileAlreadyExistsException(fileAlreadyExistsExceptionMessage)
-        })
-    }
-    assert(fileAlreadyExistsException.getMessage === fileAlreadyExistsExceptionMessage)
-    assert(fileAlreadyExistsException.getStackTrace.mkString("\n")
-      .contains("... run in separate thread using ThreadUtils"))
-  }
-}
-
 trait HDFSLogStoreSuiteBase extends LogStoreSuiteBase {
 
   // HDFSLogStore is based on FileContext APIs and hence requires AbstractFileSystem-based
@@ -441,7 +367,6 @@
 /** A fake file system to test whether session Hadoop configuration will be picked up. */
 class FakeFileSystem extends RawLocalFileSystem {
   override def getScheme: String = FakeFileSystem.scheme
-
   override def getUri: URI = FakeFileSystem.uri
 }
 
@@ -581,9 +506,4 @@
 class PublicLocalLogStoreSuite extends PublicLogStoreSuite with LocalLogStoreSuiteBase {
   override protected val publicLogStoreClassName: String =
     classOf[io.delta.storage.LocalLogStore].getName
-}
-
-class PublicGCSLogStoreSuite extends PublicLogStoreSuite with GCSLogStoreSuiteBase {
-  override protected val publicLogStoreClassName: String =
-    classOf[io.delta.storage.GCSLogStore].getName
 }