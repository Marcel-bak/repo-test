--- conflicted
+++ resolved
@@ -667,29 +667,6 @@
     }
   }
 
-<<<<<<< HEAD
-  test("batch write: append, dynamic partition overwrite integer partition column") {
-    withTempDir { tempDir =>
-      def data: DataFrame = spark.read.format("delta").load(tempDir.toString)
-
-      Seq(1, 2, 3).toDF
-        .withColumn("part", $"value" % 2)
-        .write
-        .format("delta")
-        .partitionBy("part")
-        .mode("append")
-        .save(tempDir.getCanonicalPath)
-
-      Seq(1, 5).toDF
-        .withColumn("part", $"value" % 2)
-        .write
-        .format("delta")
-        .partitionBy("part")
-        .mode("overwrite")
-        .option(DeltaOptions.PARTITION_OVERWRITE_MODE_OPTION, "dynamic")
-        .save(tempDir.getCanonicalPath)
-      checkDatasetUnorderly(data.select("value").as[Int], 1, 2, 5)
-=======
   test("DeltaSQLConf.DYNAMIC_PARTITION_OVERWRITE_ENABLED = false: defaults to static overwrites") {
     withSQLConf(DeltaSQLConf.DYNAMIC_PARTITION_OVERWRITE_ENABLED.key -> "false") {
       // This checks that when dynamic partition overwrite mode is disabled, we return to our
@@ -780,31 +757,34 @@
           .save(tempDir.getCanonicalPath)
         checkDatasetUnorderly(data.select("value").as[Int], 1, 2, 5)
       }
->>>>>>> 5d3d73fe
     }
   }
 
   test("batch write: append, dynamic partition overwrite string partition column") {
-<<<<<<< HEAD
-    withTempDir { tempDir =>
-      def data: DataFrame = spark.read.format("delta").load(tempDir.toString)
-
-      Seq(("a", "x"), ("b", "y"), ("c", "x")).toDF("value", "part")
-        .write
-        .format("delta")
-        .partitionBy("part")
-        .mode("append")
-        .save(tempDir.getCanonicalPath)
-
-      Seq(("a", "x"), ("d", "x")).toDF("value", "part")
-        .write
-        .format("delta")
-        .partitionBy("part")
-        .mode("overwrite")
-        .option(DeltaOptions.PARTITION_OVERWRITE_MODE_OPTION, "dynamic")
-        .save(tempDir.getCanonicalPath)
-      checkDatasetUnorderly(data.select("value").as[String], "a", "b", "d")
-=======
+   withSQLConf(DeltaSQLConf.DYNAMIC_PARTITION_OVERWRITE_ENABLED.key -> "true") {
+      withTempDir { tempDir =>
+        def data: DataFrame = spark.read.format("delta").load(tempDir.toString)
+
+        Seq(("a", "x"), ("b", "y"), ("c", "x")).toDF("value", "part")
+          .write
+          .format("delta")
+          .partitionBy("part")
+          .mode("append")
+          .save(tempDir.getCanonicalPath)
+
+        Seq(("a", "x"), ("d", "x")).toDF("value", "part")
+          .write
+          .format("delta")
+          .partitionBy("part")
+          .mode("overwrite")
+          .option(DeltaOptions.PARTITION_OVERWRITE_MODE_OPTION, "dynamic")
+          .save(tempDir.getCanonicalPath)
+        checkDatasetUnorderly(data.select("value").as[String], "a", "b", "d")
+      }
+    }
+  }
+
+  test("batch write: append, dynamic partition overwrite overwrites nothing") {
     withSQLConf(DeltaSQLConf.DYNAMIC_PARTITION_OVERWRITE_ENABLED.key -> "true") {
       withTempDir { tempDir =>
         def data: DataFrame = spark.read.format("delta").load(tempDir.toString)
@@ -816,92 +796,24 @@
           .mode("append")
           .save(tempDir.getCanonicalPath)
 
-        Seq(("a", "x"), ("d", "x")).toDF("value", "part")
+        Seq(("d", "z")).toDF("value", "part")
           .write
           .format("delta")
           .partitionBy("part")
           .mode("overwrite")
           .option(DeltaOptions.PARTITION_OVERWRITE_MODE_OPTION, "dynamic")
           .save(tempDir.getCanonicalPath)
-        checkDatasetUnorderly(data.select("value").as[String], "a", "b", "d")
-      }
->>>>>>> 5d3d73fe
-    }
-  }
-
-  test("batch write: append, dynamic partition overwrite overwrites nothing") {
-<<<<<<< HEAD
-    withTempDir { tempDir =>
-      def data: DataFrame = spark.read.format("delta").load(tempDir.toString)
-
-      Seq(("a", "x"), ("b", "y"), ("c", "x")).toDF("value", "part")
-        .write
-        .format("delta")
-        .partitionBy("part")
-        .mode("append")
-        .save(tempDir.getCanonicalPath)
-
-      Seq(("d", "z")).toDF("value", "part")
-        .write
-        .format("delta")
-        .partitionBy("part")
-        .mode("overwrite")
-        .option(DeltaOptions.PARTITION_OVERWRITE_MODE_OPTION, "dynamic")
-        .save(tempDir.getCanonicalPath)
-      checkDatasetUnorderly(data.select("value", "part").as[(String, String)],
-        ("a", "x"), ("b", "y"), ("c", "x"), ("d", "z"))
-=======
+        checkDatasetUnorderly(data.select("value", "part").as[(String, String)],
+          ("a", "x"), ("b", "y"), ("c", "x"), ("d", "z"))
+      }
+    }
+  }
+
+  test("batch write: append, dynamic partition overwrite multiple partition columns") {
     withSQLConf(DeltaSQLConf.DYNAMIC_PARTITION_OVERWRITE_ENABLED.key -> "true") {
       withTempDir { tempDir =>
         def data: DataFrame = spark.read.format("delta").load(tempDir.toString)
 
-        Seq(("a", "x"), ("b", "y"), ("c", "x")).toDF("value", "part")
-          .write
-          .format("delta")
-          .partitionBy("part")
-          .mode("append")
-          .save(tempDir.getCanonicalPath)
-
-        Seq(("d", "z")).toDF("value", "part")
-          .write
-          .format("delta")
-          .partitionBy("part")
-          .mode("overwrite")
-          .option(DeltaOptions.PARTITION_OVERWRITE_MODE_OPTION, "dynamic")
-          .save(tempDir.getCanonicalPath)
-        checkDatasetUnorderly(data.select("value", "part").as[(String, String)],
-          ("a", "x"), ("b", "y"), ("c", "x"), ("d", "z"))
-      }
->>>>>>> 5d3d73fe
-    }
-  }
-
-  test("batch write: append, dynamic partition overwrite multiple partition columns") {
-<<<<<<< HEAD
-    withTempDir { tempDir =>
-      def data: DataFrame = spark.read.format("delta").load(tempDir.toString)
-
-      Seq(("a", "x", 1), ("b", "y", 2), ("c", "x", 3)).toDF("part1", "part2", "value")
-        .write
-        .format("delta")
-        .partitionBy("part1", "part2")
-        .mode("append")
-        .save(tempDir.getCanonicalPath)
-
-      Seq(("a", "x", 4), ("d", "x", 5)).toDF("part1", "part2", "value")
-        .write
-        .format("delta")
-        .partitionBy("part1", "part2")
-        .mode("overwrite")
-        .option(DeltaOptions.PARTITION_OVERWRITE_MODE_OPTION, "dynamic")
-        .save(tempDir.getCanonicalPath)
-      checkDatasetUnorderly(data.select("part1", "part2", "value").as[(String, String, Int)],
-        ("a", "x", 4), ("b", "y", 2), ("c", "x", 3), ("d", "x", 5))
-=======
-    withSQLConf(DeltaSQLConf.DYNAMIC_PARTITION_OVERWRITE_ENABLED.key -> "true") {
-      withTempDir { tempDir =>
-        def data: DataFrame = spark.read.format("delta").load(tempDir.toString)
-
         Seq(("a", "x", 1), ("b", "y", 2), ("c", "x", 3)).toDF("part1", "part2", "value")
           .write
           .format("delta")
@@ -919,50 +831,10 @@
         checkDatasetUnorderly(data.select("part1", "part2", "value").as[(String, String, Int)],
           ("a", "x", 4), ("b", "y", 2), ("c", "x", 3), ("d", "x", 5))
       }
->>>>>>> 5d3d73fe
     }
   }
 
   test("batch write: append, dynamic partition overwrite without partitionBy") {
-<<<<<<< HEAD
-    withTempDir { tempDir =>
-      def data: DataFrame = spark.read.format("delta").load(tempDir.toString)
-
-      Seq(1, 2, 3).toDF
-        .withColumn("part", $"value" % 2)
-        .write
-        .format("delta")
-        .partitionBy("part")
-        .mode("append")
-        .save(tempDir.getCanonicalPath)
-
-      Seq(1, 5).toDF
-        .withColumn("part", $"value" % 2)
-        .write
-        .format("delta")
-        .mode("overwrite")
-        .option(DeltaOptions.PARTITION_OVERWRITE_MODE_OPTION, "dynamic")
-        .save(tempDir.getCanonicalPath)
-      checkDatasetUnorderly(data.select("value").as[Int], 1, 2, 5)
-    }
-  }
-
-  test(
-    "batch write: append, dynamic partition overwrite option not supported with replaceWhere") {
-    withTempDir { tempDir =>
-      def data: DataFrame = spark.read.format("delta").load(tempDir.toString)
-
-      Seq((1, "x"), (2, "y"), (3, "z")).toDF("value", "part2")
-        .withColumn("part1", $"value" % 2)
-        .write
-        .format("delta")
-        .partitionBy("part1", "part2")
-        .mode("append")
-        .save(tempDir.getCanonicalPath)
-
-      val e = intercept[AnalysisException] {
-        Seq((3, "x"), (5, "x")).toDF("value", "part2")
-=======
     withSQLConf(DeltaSQLConf.DYNAMIC_PARTITION_OVERWRITE_ENABLED.key -> "true") {
       withTempDir { tempDir =>
         def data: DataFrame = spark.read.format("delta").load(tempDir.toString)
@@ -1005,26 +877,12 @@
           .save(tempDir.getCanonicalPath)
 
         Seq((5, "x")).toDF("value", "part2")
->>>>>>> 5d3d73fe
           .withColumn("part1", $"value" % 2)
           .write
           .format("delta")
           .partitionBy("part1", "part2")
           .mode("overwrite")
           .option(DeltaOptions.REPLACE_WHERE_OPTION, "part1 = 1")
-<<<<<<< HEAD
-          .option(DeltaOptions.PARTITION_OVERWRITE_MODE_OPTION, "dynamic")
-          .save(tempDir.getCanonicalPath)
-      }
-      assert(e.getMessage ===
-        "'replaceWhere' cannot be used when 'partitionOverwriteMode' is set to 'DYNAMIC'")
-    }
-  }
-
-  test(
-    "batch write: append, dynamic partition overwrite conf not supported with replaceWhere") {
-    withSQLConf(SQLConf.PARTITION_OVERWRITE_MODE.key -> "dynamic") {
-=======
           .save(tempDir.getCanonicalPath)
         checkDatasetUnorderly(data.select($"value").as[Int], 2, 5)
       }
@@ -1035,7 +893,6 @@
     // when dynamic partition overwrite mode is enabled in the DataFrameWriter options, and
     // a replaceWhere expression is provided, we throw an error
     withSQLConf(DeltaSQLConf.DYNAMIC_PARTITION_OVERWRITE_ENABLED.key -> "true") {
->>>>>>> 5d3d73fe
       withTempDir { tempDir =>
         def data: DataFrame = spark.read.format("delta").load(tempDir.toString)
 
@@ -1047,43 +904,27 @@
           .mode("append")
           .save(tempDir.getCanonicalPath)
 
-<<<<<<< HEAD
-        val e = intercept[AnalysisException] {
-=======
         val e = intercept[IllegalArgumentException] {
->>>>>>> 5d3d73fe
           Seq((3, "x"), (5, "x")).toDF("value", "part2")
             .withColumn("part1", $"value" % 2)
             .write
             .format("delta")
             .partitionBy("part1", "part2")
             .mode("overwrite")
-<<<<<<< HEAD
-            .option(DeltaOptions.REPLACE_WHERE_OPTION, "part1 = 1")
-            .save(tempDir.getCanonicalPath)
-        }
-        assert(e.getMessage ===
-          "'replaceWhere' cannot be used when 'partitionOverwriteMode' is set to 'DYNAMIC'")
-=======
             .option(DeltaOptions.PARTITION_OVERWRITE_MODE_OPTION, "dynamic")
             .option(DeltaOptions.REPLACE_WHERE_OPTION, "part1 = 1")
             .save(tempDir.getCanonicalPath)
         }
         assert(e.getMessage === "A 'replaceWhere' expression and " +
           "'partitionOverwriteMode'='dynamic' cannot both be set in the DataFrameWriter options.")
->>>>>>> 5d3d73fe
       }
     }
   }
 
   test("batch write: append, dynamic partition overwrite set via conf") {
-<<<<<<< HEAD
-    withSQLConf(SQLConf.PARTITION_OVERWRITE_MODE.key -> "dynamic") {
-=======
     withSQLConf(
       DeltaSQLConf.DYNAMIC_PARTITION_OVERWRITE_ENABLED.key -> "true",
       SQLConf.PARTITION_OVERWRITE_MODE.key -> "dynamic") {
->>>>>>> 5d3d73fe
       withTempDir { tempDir =>
         def data: DataFrame = spark.read.format("delta").load(tempDir.toString)
 
@@ -1107,16 +948,10 @@
     }
   }
 
-<<<<<<< HEAD
-  test(
-    "batch write: append, dynamic partition overwrite set via conf and overridden via option") {
-    withSQLConf(SQLConf.PARTITION_OVERWRITE_MODE.key -> "dynamic") {
-=======
   test("batch write: append, dynamic partition overwrite set via conf and overridden via option") {
     withSQLConf(
       DeltaSQLConf.DYNAMIC_PARTITION_OVERWRITE_ENABLED.key -> "true",
       SQLConf.PARTITION_OVERWRITE_MODE.key -> "dynamic") {
->>>>>>> 5d3d73fe
       withTempDir { tempDir =>
         def data: DataFrame = spark.read.format("delta").load(tempDir.toString)
 
@@ -1141,28 +976,6 @@
     }
   }
 
-<<<<<<< HEAD
-  test(
-    "batch write: append, overwrite without partitions should ignore partition overwrite mode") {
-    withTempDir { tempDir =>
-      def data: DataFrame = spark.read.format("delta").load(tempDir.toString)
-
-      Seq(1, 2, 3).toDF
-        .withColumn("part", $"value" % 2)
-        .write
-        .format("delta")
-        .mode("append")
-        .save(tempDir.getCanonicalPath)
-
-      Seq(1, 5).toDF
-        .withColumn("part", $"value" % 2)
-        .write
-        .format("delta")
-        .mode("overwrite")
-        .option(DeltaOptions.PARTITION_OVERWRITE_MODE_OPTION, "dynamic")
-        .save(tempDir.getCanonicalPath)
-      checkDatasetUnorderly(data.select("value").as[Int], 1, 5)
-=======
   test("batch write: append, overwrite without partitions should ignore partition overwrite mode") {
     withSQLConf(DeltaSQLConf.DYNAMIC_PARTITION_OVERWRITE_ENABLED.key -> "true") {
       withTempDir { tempDir =>
@@ -1212,7 +1025,6 @@
           .save(tempDir.getCanonicalPath)
         checkDatasetUnorderly(data.select("value").as[Int], 1, 2, 5)
       }
->>>>>>> 5d3d73fe
     }
   }
 
