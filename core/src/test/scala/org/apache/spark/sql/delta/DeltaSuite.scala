/*
 * Copyright (2021) The Delta Lake Project Authors.
 *
 * Licensed under the Apache License, Version 2.0 (the "License");
 * you may not use this file except in compliance with the License.
 * You may obtain a copy of the License at
 *
 * http://www.apache.org/licenses/LICENSE-2.0
 *
 * Unless required by applicable law or agreed to in writing, software
 * distributed under the License is distributed on an "AS IS" BASIS,
 * WITHOUT WARRANTIES OR CONDITIONS OF ANY KIND, either express or implied.
 * See the License for the specific language governing permissions and
 * limitations under the License.
 */

package org.apache.spark.sql.delta

import java.io.{File, FileNotFoundException}
import java.util.concurrent.atomic.AtomicInteger

// scalastyle:off import.ordering.noEmptyLine
import org.apache.spark.sql.delta.actions.{CommitInfo, Protocol}
import org.apache.spark.sql.delta.files.TahoeLogFileIndex
import org.apache.spark.sql.delta.sources.DeltaSQLConf
import org.apache.spark.sql.delta.test.DeltaSQLCommandTest
import org.apache.spark.sql.delta.util.FileNames
import org.apache.spark.sql.delta.util.FileNames.deltaFile
import org.apache.hadoop.fs.{FileSystem, Path}

import org.apache.spark.SparkException
import org.apache.spark.scheduler.{SparkListener, SparkListenerJobStart}
import org.apache.spark.sql._
import org.apache.spark.sql.catalyst.expressions.InSet
import org.apache.spark.sql.catalyst.plans.logical.Filter
import org.apache.spark.sql.execution.FileSourceScanExec
import org.apache.spark.sql.execution.datasources.{HadoopFsRelation, LogicalRelation}
import org.apache.spark.sql.execution.streaming.MemoryStream
import org.apache.spark.sql.functions.struct
import org.apache.spark.sql.internal.SQLConf
import org.apache.spark.sql.test.{SharedSparkSession, SQLTestUtils}
import org.apache.spark.sql.types.StructType
import org.apache.spark.util.Utils

class DeltaSuite extends QueryTest
  with SharedSparkSession
  with DeltaColumnMappingTestUtils  with SQLTestUtils
  with DeltaSQLCommandTest {

  import testImplicits._

  private def tryDeleteNonRecursive(fs: FileSystem, path: Path): Boolean = {
    try fs.delete(path, false) catch {
      case _: FileNotFoundException => true
    }
  }

  test("handle partition filters and data filters") {
    withTempDir { inputDir =>
      val testPath = inputDir.getCanonicalPath
      spark.range(10)
        .map(_.toInt)
        .withColumn("part", $"value" % 2)
        .write
        .format("delta")
        .partitionBy("part")
        .mode("append")
        .save(testPath)

      val ds = spark.read.format("delta").load(testPath).as[(Int, Int)]
      // partition filter
      checkDatasetUnorderly(
        ds.where("part = 1"),
        1 -> 1, 3 -> 1, 5 -> 1, 7 -> 1, 9 -> 1)
      checkDatasetUnorderly(
        ds.where("part = 0"),
        0 -> 0, 2 -> 0, 4 -> 0, 6 -> 0, 8 -> 0)
      // data filter
      checkDatasetUnorderly(
        ds.where("value >= 5"),
        5 -> 1, 6 -> 0, 7 -> 1, 8 -> 0, 9 -> 1)
      checkDatasetUnorderly(
        ds.where("value < 5"),
        0 -> 0, 1 -> 1, 2 -> 0, 3 -> 1, 4 -> 0)
      // partition filter + data filter
      checkDatasetUnorderly(
        ds.where("part = 1 and value >= 5"),
        5 -> 1, 7 -> 1, 9 -> 1)
      checkDatasetUnorderly(
        ds.where("part = 1 and value < 5"),
        1 -> 1, 3 -> 1)
    }
  }

  test("query with predicates should skip partitions") {
    withTempDir { tempDir =>
      val testPath = tempDir.getCanonicalPath

      // Generate two files in two partitions
      spark.range(2)
        .withColumn("part", $"id" % 2)
        .write
        .format("delta")
        .partitionBy("part")
        .mode("append")
        .save(testPath)

      // Read only one partition
      val query = spark.read.format("delta").load(testPath).where("part = 1")
      val fileScans = query.queryExecution.executedPlan.collect {
        case f: FileSourceScanExec => f
      }

      // Force the query to read files and generate metrics
      query.queryExecution.executedPlan.execute().count()

      // Verify only one file was read
      assert(fileScans.size == 1)
      val numFilesAferPartitionSkipping = fileScans.head.metrics.get("numFiles")
      assert(numFilesAferPartitionSkipping.nonEmpty)
      assert(numFilesAferPartitionSkipping.get.value == 1)
      checkAnswer(query, Seq(Row(1, 1)))
    }
  }

  test("partition column location should not impact table schema") {
    val tableColumns = Seq("c1", "c2")
    for (partitionColumn <- tableColumns) {
      withTempDir { inputDir =>
        val testPath = inputDir.getCanonicalPath
        Seq(1 -> "a", 2 -> "b").toDF(tableColumns: _*)
          .write
          .format("delta")
          .partitionBy(partitionColumn)
          .save(testPath)
        val ds = spark.read.format("delta").load(testPath).as[(Int, String)]
        checkDatasetUnorderly(ds, 1 -> "a", 2 -> "b")
      }
    }
  }

  test("SC-8078: read deleted directory") {
    val tempDir = Utils.createTempDir()
    val path = new Path(tempDir.getCanonicalPath)
    Seq(1).toDF().write.format("delta").save(tempDir.toString)

    val df = spark.read.format("delta").load(tempDir.toString)
    // scalastyle:off deltahadoopconfiguration
    val fs = path.getFileSystem(spark.sessionState.newHadoopConf())
    // scalastyle:on deltahadoopconfiguration
    fs.delete(path, true)

    val e = intercept[AnalysisException] {
      withSQLConf(DeltaSQLConf.DELTA_ASYNC_UPDATE_STALENESS_TIME_LIMIT.key -> "0s") {
        checkAnswer(df, Row(1) :: Nil)
      }
    }.getMessage
    assert(e.contains("The schema of your Delta table has changed"))
    val e2 = intercept[AnalysisException] {
      withSQLConf(DeltaSQLConf.DELTA_ASYNC_UPDATE_STALENESS_TIME_LIMIT.key -> "0s") {
        // Define new DataFrame
        spark.read.format("delta").load(tempDir.toString).collect()
      }
    }.getMessage
    assert(e2.contains("is not a Delta table"))
  }

  test("SC-70676: directory deleted before first DataFrame is defined") {
    val tempDir = Utils.createTempDir()
    val path = new Path(tempDir.getCanonicalPath)
    Seq(1).toDF().write.format("delta").save(tempDir.toString)

    // scalastyle:off deltahadoopconfiguration
    val fs = path.getFileSystem(spark.sessionState.newHadoopConf())
    // scalastyle:on deltahadoopconfiguration
    fs.delete(path, true)

    val e = intercept[AnalysisException] {
      spark.read.format("delta").load(tempDir.toString).collect()
    }.getMessage
    assert(e.contains("is not a Delta table"))
  }

  test("append then read") {
    val tempDir = Utils.createTempDir()
    Seq(1).toDF().write.format("delta").save(tempDir.toString)
    Seq(2, 3).toDF().write.format("delta").mode("append").save(tempDir.toString)

    def data: DataFrame = spark.read.format("delta").load(tempDir.toString)
    checkAnswer(data, Row(1) :: Row(2) :: Row(3) :: Nil)

    // append more
    Seq(4, 5, 6).toDF().write.format("delta").mode("append").save(tempDir.toString)
    checkAnswer(data.toDF(), Row(1) :: Row(2) :: Row(3) :: Row(4) :: Row(5) :: Row(6) :: Nil)
  }

  test("partitioned append - nulls") {
    val tempDir = Utils.createTempDir()
    Seq(Some(1), None).toDF()
      .withColumn("is_odd", $"value" % 2 === 1)
      .write
      .format("delta")
      .partitionBy("is_odd")
      .save(tempDir.toString)

    val df = spark.read.format("delta").load(tempDir.toString)

    // Verify the correct partitioning schema is picked up
    val hadoopFsRelations = df.queryExecution.analyzed.collect {
      case LogicalRelation(baseRelation, _, _, _) if
      baseRelation.isInstanceOf[HadoopFsRelation] =>
        baseRelation.asInstanceOf[HadoopFsRelation]
    }
    assert(hadoopFsRelations.size === 1)
    assert(hadoopFsRelations.head.partitionSchema.exists(_.name == "is_odd"))
    assert(hadoopFsRelations.head.dataSchema.exists(_.name == "value"))

    checkAnswer(df.where("is_odd = true"), Row(1, true) :: Nil)
    checkAnswer(df.where("is_odd IS NULL"), Row(null, null) :: Nil)
  }

  test("input files should be absolute paths") {
    withTempDir { dir =>
      val basePath = dir.getAbsolutePath
      spark.range(10).withColumn("part", 'id % 3)
        .write.format("delta").partitionBy("part").save(basePath)

      val df1 = spark.read.format("delta").load(basePath)
      val df2 = spark.read.format("delta").load(basePath).where("part = 1")
      val df3 = spark.read.format("delta").load(basePath).where("part = 1").limit(3)

      assert(df1.inputFiles.forall(_.contains(basePath)))
      assert(df2.inputFiles.forall(_.contains(basePath)))
      assert(df3.inputFiles.forall(_.contains(basePath)))
    }
  }

  test("invalid replaceWhere") {
    Seq(true, false).foreach { enabled =>
      withSQLConf(DeltaSQLConf.REPLACEWHERE_DATACOLUMNS_ENABLED.key -> enabled.toString) {
        val tempDir = Utils.createTempDir()
        Seq(1, 2, 3, 4).toDF()
          .withColumn("is_odd", $"value" % 2 =!= 0)
          .write
          .format("delta")
          .partitionBy("is_odd")
          .save(tempDir.toString)
        val e1 = intercept[AnalysisException] {
          Seq(6).toDF()
            .withColumn("is_odd", $"value" % 2 =!= 0)
            .write
            .format("delta")
            .mode("overwrite")
            .option(DeltaOptions.REPLACE_WHERE_OPTION, "is_odd = true")
            .save(tempDir.toString)
        }.getMessage
        assert(e1.contains("Data written out does not match replaceWhere"))

        val e2 = intercept[AnalysisException] {
          Seq(true).toDF("is_odd")
            .write
            .format("delta")
            .mode("overwrite")
            .option(DeltaOptions.REPLACE_WHERE_OPTION, "is_odd = true")
            .save(tempDir.toString)
        }.getMessage
        assert(e2.contains(
          "Data written into Delta needs to contain at least one non-partitioned"))

        val e3 = intercept[AnalysisException] {
          Seq(6).toDF()
            .withColumn("is_odd", $"value" % 2 =!= 0)
            .write
            .format("delta")
            .mode("overwrite")
            .option(DeltaOptions.REPLACE_WHERE_OPTION, "not_a_column = true")
            .save(tempDir.toString)
        }.getMessage
        if (enabled) {
          assert(e3.contains(
            "Data written out does not match replaceWhere 'not_a_column = true'"))
        } else {
          assert(e3.contains(
            "Predicate references non-partition column 'not_a_column'. Only the " +
              "partition columns may be referenced: [is_odd]"))
        }

        val e4 = intercept[AnalysisException] {
          Seq(6).toDF()
            .withColumn("is_odd", $"value" % 2 =!= 0)
            .write
            .format("delta")
            .mode("overwrite")
            .option(DeltaOptions.REPLACE_WHERE_OPTION, "value = 1")
            .save(tempDir.toString)
        }.getMessage
        if (enabled) {
          assert(e4.contains("Data written out does not match replaceWhere 'value = 1'"))
        } else {
          assert(e4.contains("Predicate references non-partition column 'value'. Only the " +
            "partition columns may be referenced: [is_odd]"))
        }

        val e5 = intercept[AnalysisException] {
          Seq(6).toDF()
            .withColumn("is_odd", $"value" % 2 =!= 0)
            .write
            .format("delta")
            .mode("overwrite")
            .option(DeltaOptions.REPLACE_WHERE_OPTION, "")
            .save(tempDir.toString)
        }.getMessage
        assert(e5.contains("Cannot recognize the predicate ''"))
      }
    }
  }

  test("replaceWhere with rearrangeOnly") {
    withTempDir { dir =>
      Seq(1, 2, 3, 4).toDF()
        .withColumn("is_odd", $"value" % 2 =!= 0)
        .write
        .format("delta")
        .partitionBy("is_odd")
        .save(dir.toString)

      // dataFilter non empty
      val e = intercept[AnalysisException] {
        Seq(9).toDF()
          .withColumn("is_odd", $"value" % 2 =!= 0)
          .write
          .format("delta")
          .mode("overwrite")
          .option(DeltaOptions.REPLACE_WHERE_OPTION, "is_odd = true and value < 2")
          .option(DeltaOptions.DATA_CHANGE_OPTION, "false")
          .save(dir.toString)
      }.getMessage
      assert(e.contains(
        "'replaceWhere' cannot be used with data filters when 'dataChange' is set to false"))

      Seq(9).toDF()
        .withColumn("is_odd", $"value" % 2 =!= 0)
        .write
        .format("delta")
        .mode("overwrite")
        .option(DeltaOptions.REPLACE_WHERE_OPTION, "is_odd = true")
        .option(DeltaOptions.DATA_CHANGE_OPTION, "false")
        .save(dir.toString)
      checkAnswer(
        spark.read.format("delta").load(dir.toString),
        Seq(2, 4, 9).toDF().withColumn("is_odd", $"value" % 2 =!= 0))
    }
  }

  test("valid replaceWhere") {
    Seq(true, false).foreach { enabled =>
      withSQLConf(DeltaSQLConf.REPLACEWHERE_DATACOLUMNS_ENABLED.key -> enabled.toString) {
        Seq(true, false).foreach { partitioned =>
          // Skip when it's not enabled and not partitioned.
          if (enabled || partitioned) {
            withTempDir { dir =>
              val writer = Seq(1, 2, 3, 4).toDF()
                .withColumn("is_odd", $"value" % 2 =!= 0)
                .withColumn("is_even", $"value" % 2 === 0)
                .write
                .format("delta")

              if (partitioned) {
                writer.partitionBy("is_odd").save(dir.toString)
              } else {
                writer.save(dir.toString)
              }

              def data: DataFrame = spark.read.format("delta").load(dir.toString)

              Seq(5, 7).toDF()
                .withColumn("is_odd", $"value" % 2 =!= 0)
                .withColumn("is_even", $"value" % 2 === 0)
                .write
                .format("delta")
                .mode("overwrite")
                .option(DeltaOptions.REPLACE_WHERE_OPTION, "is_odd = true")
                .save(dir.toString)
              checkAnswer(
                data,
                Seq(2, 4, 5, 7).toDF()
                  .withColumn("is_odd", $"value" % 2 =!= 0)
                  .withColumn("is_even", $"value" % 2 === 0))

              // replaceWhere on non-partitioning columns if enabled.
              if (enabled) {
                Seq(6, 8).toDF()
                  .withColumn("is_odd", $"value" % 2 =!= 0)
                  .withColumn("is_even", $"value" % 2 === 0)
                  .write
                  .format("delta")
                  .mode("overwrite")
                  .option(DeltaOptions.REPLACE_WHERE_OPTION, "is_even = true")
                  .save(dir.toString)
                checkAnswer(
                  data,
                  Seq(5, 6, 7, 8).toDF()
                    .withColumn("is_odd", $"value" % 2 =!= 0)
                    .withColumn("is_even", $"value" % 2 === 0))

                // nothing to be replaced because the condition is false.
                Seq(10, 12).toDF()
                  .withColumn("is_odd", $"value" % 2 =!= 0)
                  .withColumn("is_even", $"value" % 2 === 0)
                  .write
                  .format("delta")
                  .mode("overwrite")
                  .option(DeltaOptions.REPLACE_WHERE_OPTION, "1 = 2")
                  .save(dir.toString)
                checkAnswer(
                  data,
                  Seq(5, 6, 7, 8, 10, 12).toDF()
                    .withColumn("is_odd", $"value" % 2 =!= 0)
                    .withColumn("is_even", $"value" % 2 === 0)
                )

                // replace the whole thing because the condition is true.
                Seq(10, 12).toDF()
                  .withColumn("is_odd", $"value" % 2 =!= 0)
                  .withColumn("is_even", $"value" % 2 === 0)
                  .write
                  .format("delta")
                  .mode("overwrite")
                  .option(DeltaOptions.REPLACE_WHERE_OPTION, "1 = 1")
                  .save(dir.toString)
                checkAnswer(
                  data,
                  Seq(10, 12).toDF()
                    .withColumn("is_odd", $"value" % 2 =!= 0)
                    .withColumn("is_even", $"value" % 2 === 0)
                )
              }
            }
          }
        }
      }
    }
  }

  test("replace arbitrary with multiple references") {
    withTempDir { dir =>
      def data: DataFrame = spark.read.format("delta").load(dir.toString)

      Seq((1, 3, 8), (1, 5, 9)).toDF("a", "b", "c")
        .write
        .format("delta")
        .mode("overwrite")
        .save(dir.toString)

      Seq((2, 4, 6)).toDF("a", "b", "c")
        .write
        .format("delta")
        .mode("overwrite")
        .option(DeltaOptions.REPLACE_WHERE_OPTION, "a + c < 10")
        .save(dir.toString)

      checkAnswer(
        data,
        Seq((1, 5, 9), (2, 4, 6)).toDF("a", "b", "c"))
    }
  }

  test("replaceWhere with constraint check disabled") {
    withSQLConf(DeltaSQLConf.REPLACEWHERE_CONSTRAINT_CHECK_ENABLED.key -> "false") {
      withTempDir { dir =>
        Seq(1, 2, 3, 4).toDF()
          .withColumn("is_odd", $"value" % 2 =!= 0)
          .write
          .format("delta")
          .partitionBy("is_odd")
          .save(dir.toString)

        def data: DataFrame = spark.read.format("delta").load(dir.toString)

        Seq(6).toDF()
          .withColumn("is_odd", $"value" % 2 =!= 0)
          .write
          .format("delta")
          .mode("overwrite")
          .option(DeltaOptions.REPLACE_WHERE_OPTION, "is_odd = true")
          .save(dir.toString)

        checkAnswer(data, Seq(2, 4, 6).toDF().withColumn("is_odd", $"value" % 2 =!= 0))
      }
    }
  }

  test("move delta table") {
    val tempDir = Utils.createTempDir()
    Seq(1, 2, 3).toDS().write.format("delta").mode("append").save(tempDir.toString)

    def data: DataFrame = spark.read.format("delta").load(tempDir.toString)
    checkAnswer(data.toDF(), Row(1) :: Row(2) :: Row(3) :: Nil)

    // Append files in log path should use relative paths and should work with file renaming.
    val targetDir = new File(Utils.createTempDir(), "target")
    assert(tempDir.renameTo(targetDir))

    def data2: DataFrame = spark.read.format("delta").load(targetDir.toString)
    checkDatasetUnorderly(data2.toDF().as[Int], 1, 2, 3)
  }

  test("append table to itself") {
    val tempDir = Utils.createTempDir()
    Seq(1, 2, 3).toDS().write.format("delta").mode("append").save(tempDir.toString)

    def data: DataFrame = spark.read.format("delta").load(tempDir.toString)
    checkDatasetUnorderly(data.toDF.as[Int], 1, 2, 3)
    data.write.format("delta").mode("append").save(tempDir.toString)

    checkDatasetUnorderly(data.toDF.as[Int], 1, 1, 2, 2, 3, 3)
  }

  test("missing partition columns") {
    val tempDir = Utils.createTempDir()
    Seq(1, 2, 3).toDF()
      .withColumn("part", $"value" % 2)
      .write
      .format("delta")
      .partitionBy("part")
      .save(tempDir.toString)

    val e = intercept[Exception] {
      Seq(1, 2, 3).toDF()
        .write
        .format("delta")
        .mode("append")
        .save(tempDir.toString)
    }
    assert(e.getMessage contains "Partition column")
    assert(e.getMessage contains "part")
    assert(e.getMessage contains "not found")
  }

  test("batch write: append, overwrite") {
    withTempDir { tempDir =>
      def data: DataFrame = spark.read.format("delta").load(tempDir.toString)

      Seq(1, 2, 3).toDF
        .write
        .format("delta")
        .mode("append")
        .save(tempDir.getCanonicalPath)
      checkDatasetUnorderly(data.toDF.as[Int], 1, 2, 3)

      Seq(4, 5, 6).toDF
        .write
        .format("delta")
        .mode("overwrite")
        .save(tempDir.getCanonicalPath)
      checkDatasetUnorderly(data.toDF.as[Int], 4, 5, 6)
    }
  }

  test("batch write: overwrite an empty directory with replaceWhere") {
    withTempDir { tempDir =>
      def data: DataFrame = spark.read.format("delta").load(tempDir.toString)

      Seq (1, 3, 5).toDF
        .withColumn("part", $"value" % 2)
        .write
        .format("delta")
        .mode("overwrite")
        .partitionBy("part")
        .option(DeltaOptions.REPLACE_WHERE_OPTION, "part = 1")
        .save(tempDir.getCanonicalPath)
      checkDatasetUnorderly(data.toDF.as[(Int, Int)], 1 -> 1, 3 -> 1, 5 -> 1)
    }
  }

  test("batch write: append, overwrite where") {
    withTempDir { tempDir =>
      def data: DataFrame = spark.read.format("delta").load(tempDir.toString)

      Seq (1, 2, 3).toDF
        .withColumn("part", $"value" % 2)
        .write
        .format("delta")
        .partitionBy("part")
        .mode("append")
        .save(tempDir.getCanonicalPath)

      Seq(1, 5).toDF
        .withColumn("part", $"value" % 2)
        .write
        .format("delta")
        .partitionBy("part")
        .mode("overwrite")
        .option(DeltaOptions.REPLACE_WHERE_OPTION, "part=1")
        .save(tempDir.getCanonicalPath)
      checkDatasetUnorderly(data.toDF.select($"value".as[Int]), 1, 2, 5)
    }
  }

  test("batch write: ignore") {
    withTempDir { tempDir =>
      def data: DataFrame = spark.read.format("delta").load(tempDir.toString)

      Seq(1, 2, 3).toDF
        .write
        .format("delta")
        .mode("ignore")
        .save(tempDir.getCanonicalPath)
      checkDatasetUnorderly(data.toDF.as[Int], 1, 2, 3)

      // The following data will be ignored
      Seq(4, 5, 6).toDF
        .write
        .format("delta")
        .mode("ignore")
        .save(tempDir.getCanonicalPath)
      checkDatasetUnorderly(data.toDF.as[Int], 1, 2, 3)
    }
  }

  test("batch write: error") {
    withTempDir { tempDir =>
      def data: DataFrame = spark.read.format("delta").load(tempDir.toString)

      Seq(1, 2, 3).toDF
        .write
        .format("delta")
        .mode("error")
        .save(tempDir.getCanonicalPath)
      checkDatasetUnorderly(data.toDF.as[Int], 1, 2, 3)

      val e = intercept[AnalysisException] {
        Seq(4, 5, 6).toDF
          .write
          .format("delta")
          .mode("error")
          .save(tempDir.getCanonicalPath)
      }
      assert(e.getMessage.contains("already exists"))
    }
  }

  testQuietly("creating log should not create the log directory") {
    withTempDir { tempDir =>
      if (tempDir.exists()) {
        assert(tempDir.delete())
      }
      val log = DeltaLog.forTable(spark, tempDir)

      // Creating an empty log should not create the directory
      assert(!tempDir.exists())

      // Writing to table should create the directory
      Seq(1, 2, 3).toDF
        .write
        .format("delta")
        .save(tempDir.getCanonicalPath)

      def data: DataFrame = spark.read.format("delta").load(tempDir.toString)
      checkDatasetUnorderly(data.toDF.as[Int], 1, 2, 3)
    }
  }

  test("read via data source API when the directory doesn't exist") {
    withTempDir { tempDir =>
      if (tempDir.exists()) {
        assert(tempDir.delete())
      }

      // a batch query should fail at once
      var e = intercept[AnalysisException] {
        spark.read
          .format("delta")
          .load(tempDir.getCanonicalPath)
          .show()
      }

      assert(e.getMessage.contains("is not a Delta table"))
      assert(e.getMessage.contains(tempDir.getCanonicalPath))

      assert(!tempDir.exists())

      // a streaming query will also fail but it's because there is no schema
      e = intercept[AnalysisException] {
        spark.readStream
          .format("delta")
          .load(tempDir.getCanonicalPath)
      }
      assert(e.getMessage.contains("Table schema is not set"))
      assert(e.getMessage.contains("CREATE TABLE"))
    }
  }

  test("write via data source API when the directory doesn't exist") {
    withTempDir { tempDir =>
      if (tempDir.exists()) {
        assert(tempDir.delete())
      }

      // a batch query should create the output directory automatically
      Seq(1, 2, 3).toDF
        .write
        .format("delta").save(tempDir.getCanonicalPath)
      checkDatasetUnorderly(
        spark.read.format("delta").load(tempDir.getCanonicalPath).as[Int],
        1, 2, 3)

      Utils.deleteRecursively(tempDir)
      assert(!tempDir.exists())

      // a streaming query should create the output directory automatically
      val input = MemoryStream[Int]
      val q = input.toDF
        .writeStream
        .format("delta")
        .option(
          "checkpointLocation",
          Utils.createTempDir(namePrefix = "tahoe-test").getCanonicalPath)
        .start(tempDir.getCanonicalPath)
      try {
        input.addData(1, 2, 3)
        q.processAllAvailable()
        checkDatasetUnorderly(
          spark.read.format("delta").load(tempDir.getCanonicalPath).as[Int],
          1, 2, 3)
      } finally {
        q.stop()
      }
    }
  }

  test("support partitioning with batch data source API - append") {
    withTempDir { tempDir =>
      if (tempDir.exists()) {
        assert(tempDir.delete())
      }

      spark.range(100).select('id, 'id % 4 as 'by4, 'id % 8 as 'by8)
        .write
        .format("delta")
        .partitionBy("by4", "by8")
        .save(tempDir.toString)

      val files = spark.read.format("delta").load(tempDir.toString).inputFiles

      val deltaLog = loadDeltaLog(tempDir.getAbsolutePath)
      assertPartitionExists("by4", deltaLog, files)
      assertPartitionExists("by8", deltaLog, files)
    }
  }

  test("support removing partitioning") {
    withTempDir { tempDir =>
      if (tempDir.exists()) {
        assert(tempDir.delete())
      }

      spark.range(100).select('id, 'id % 4 as 'by4)
        .write
        .format("delta")
        .partitionBy("by4")
        .save(tempDir.toString)

      val deltaLog = DeltaLog.forTable(spark, tempDir)
      assert(deltaLog.snapshot.metadata.partitionColumns === Seq("by4"))

      spark.read.format("delta").load(tempDir.toString).write
        .option(DeltaOptions.OVERWRITE_SCHEMA_OPTION, "true")
        .format("delta")
        .mode(SaveMode.Overwrite)
        .save(tempDir.toString)

      assert(deltaLog.snapshot.metadata.partitionColumns === Nil)
    }
  }


  test("throw exception when users are trying to write in batch with different partitioning") {
    withTempDir { tempDir =>
      if (tempDir.exists()) {
        assert(tempDir.delete())
      }

      spark.range(100).select('id, 'id % 4 as 'by4, 'id % 8 as 'by8)
        .write
        .format("delta")
        .partitionBy("by4", "by8")
        .save(tempDir.toString)

      val e = intercept[AnalysisException] {
        spark.range(100).select('id, 'id % 4 as 'by4)
          .write
          .format("delta")
          .partitionBy("by4")
          .mode("append")
          .save(tempDir.toString)
      }
      assert(e.getMessage.contains("Partition columns do not match"))
    }
  }

  test("incompatible schema merging throws errors") {
    withTempDir { tempDir =>
      if (tempDir.exists()) {
        assert(tempDir.delete())
      }

      spark.range(100).select('id, ('id * 3).cast("string") as 'value)
        .write
        .format("delta")
        .save(tempDir.toString)

      val e = intercept[AnalysisException] {
        spark.range(100).select('id, 'id * 3 as 'value)
          .write
          .format("delta")
          .mode("append")
          .save(tempDir.toString)
      }
      assert(e.getMessage.contains("incompatible"))
    }
  }

  test("support partitioning with batch data source API - overwrite") {
    withTempDir { tempDir =>
      if (tempDir.exists()) {
        assert(tempDir.delete())
      }

      spark.range(100).select('id, 'id % 4 as 'by4)
        .write
        .format("delta")
        .partitionBy("by4")
        .save(tempDir.toString)

      val files = spark.read.format("delta").load(tempDir.toString).inputFiles

      assert(files.forall(path => path.contains("by4=")),
        s"${files.toSeq.mkString("\n")}\ndidn't contain partition columns by4")

      spark.range(101, 200).select('id, 'id % 4 as 'by4, 'id % 8 as 'by8)
        .write
        .format("delta")
        .option(DeltaOptions.MERGE_SCHEMA_OPTION, "true")
        .mode("overwrite")
        .save(tempDir.toString)

      checkAnswer(
        spark.read.format("delta").load(tempDir.toString),
        spark.range(101, 200).select('id, 'id % 4 as 'by4, 'id % 8 as 'by8))
    }
  }

  test("overwrite and replaceWhere should check partitioning compatibility") {
    withTempDir { tempDir =>
      if (tempDir.exists()) {
        assert(tempDir.delete())
      }

      spark.range(100).select('id, 'id % 4 as 'by4)
        .write
        .format("delta")
        .partitionBy("by4")
        .save(tempDir.toString)

      val files = spark.read.format("delta").load(tempDir.toString).inputFiles

      val deltaLog = loadDeltaLog(tempDir.getAbsolutePath)
      assertPartitionExists("by4", deltaLog, files)

      val e = intercept[AnalysisException] {
        spark.range(101, 200).select('id, 'id % 4 as 'by4, 'id % 8 as 'by8)
          .write
          .format("delta")
          .partitionBy("by4", "by8")
          .option(DeltaOptions.REPLACE_WHERE_OPTION, "by4 > 0")
          .mode("overwrite")
          .save(tempDir.toString)
      }
      assert(e.getMessage.contains("Partition columns do not match"))
    }
  }

  test("can't write out with all columns being partition columns") {
    withTempDir { tempDir =>
      SaveMode.values().foreach { mode =>
        if (tempDir.exists()) {
          assert(tempDir.delete())
        }

        val e = intercept[AnalysisException] {
          spark.range(100).select('id, 'id % 4 as 'by4)
            .write
            .format("delta")
            .partitionBy("by4", "id")
            .mode(mode)
            .save(tempDir.toString)
        }
        assert(e.getMessage.contains("Cannot use all columns for partition columns"))
      }
    }
  }

  test("SC-8727 - default snapshot num partitions") {
    withTempDir { tempDir =>
      spark.range(10).write.format("delta").save(tempDir.toString)
      val deltaLog = DeltaLog.forTable(spark, tempDir)
      val numParts = spark.sessionState.conf.getConf(DeltaSQLConf.DELTA_SNAPSHOT_PARTITIONS).get
      assert(deltaLog.snapshot.stateDS.rdd.getNumPartitions == numParts)
    }
  }

  test("SC-8727 - can't set negative num partitions") {
    withTempDir { tempDir =>
      val caught = intercept[IllegalArgumentException] {
        withSQLConf(("spark.databricks.delta.snapshotPartitions", "-1")) {}
      }

      assert(caught.getMessage.contains("Delta snapshot partition number must be positive."))
    }
  }

  test("SC-8727 - reconfigure num partitions") {
    withTempDir { tempDir =>
      withSQLConf(("spark.databricks.delta.snapshotPartitions", "410")) {
        spark.range(10).write.format("delta").save(tempDir.toString)
        val deltaLog = DeltaLog.forTable(spark, tempDir)
        assert(deltaLog.snapshot.stateDS.rdd.getNumPartitions == 410)
      }
    }
  }

  test("SC-8727 - can't set zero num partitions") {
    withTempDir { tempDir =>
      val caught = intercept[IllegalArgumentException] {
        withSQLConf(("spark.databricks.delta.snapshotPartitions", "0")) {}
      }

      assert(caught.getMessage.contains("Delta snapshot partition number must be positive."))
    }
  }

  testQuietly("SC-8810: skip deleted file") {
    withSQLConf(("spark.sql.files.ignoreMissingFiles", "true")) {
      withTempDir { tempDir =>
        val tempDirPath = new Path(tempDir.getCanonicalPath)
        Seq(1).toDF().write.format("delta").mode("append").save(tempDir.toString)
        Seq(2, 2).toDF().write.format("delta").mode("append").save(tempDir.toString)
        Seq(4).toDF().write.format("delta").mode("append").save(tempDir.toString)
        Seq(5).toDF().write.format("delta").mode("append").save(tempDir.toString)

        def data: DataFrame = spark.read.format("delta").load(tempDir.toString)
        val deltaLog = DeltaLog.forTable(spark, tempDir)

        // The file names are opaque. To identify which one we're deleting, we ensure that only one
        // append has 2 partitions, and give them the same value so we know what was deleted.
        val inputFiles = TahoeLogFileIndex(spark, deltaLog).inputFiles.toSeq
        assert(inputFiles.size == 5)

        val filesToDelete = inputFiles.filter(_.split("/").last.startsWith("part-00001"))
        assert(filesToDelete.size == 1)
        filesToDelete.foreach { f =>
          val deleted = tryDeleteNonRecursive(
            tempDirPath.getFileSystem(deltaLog.newDeltaHadoopConf()),
            new Path(tempDirPath, f))
          assert(deleted)
        }

        // The single 2 that we deleted should be missing, with the rest of the data still present.
        checkAnswer(data.toDF(), Row(1) :: Row(2) :: Row(4) :: Row(5) :: Nil)
      }
    }
  }

  testQuietly("SC-8810: skipping deleted file still throws on corrupted file") {
    withSQLConf(("spark.sql.files.ignoreMissingFiles", "true")) {
      withTempDir { tempDir =>
        val tempDirPath = new Path(tempDir.getCanonicalPath)
        Seq(1).toDF().write.format("delta").mode("append").save(tempDir.toString)
        Seq(2, 2).toDF().write.format("delta").mode("append").save(tempDir.toString)
        Seq(4).toDF().write.format("delta").mode("append").save(tempDir.toString)
        Seq(5).toDF().write.format("delta").mode("append").save(tempDir.toString)

        def data: DataFrame = spark.read.format("delta").load(tempDir.toString)
        val deltaLog = DeltaLog.forTable(spark, tempDir)

        // The file names are opaque. To identify which one we're deleting, we ensure that only one
        // append has 2 partitions, and give them the same value so we know what was deleted.
        val inputFiles = TahoeLogFileIndex(spark, deltaLog).inputFiles.toSeq
        assert(inputFiles.size == 5)

        val filesToCorrupt = inputFiles.filter(_.split("/").last.startsWith("part-00001"))
        assert(filesToCorrupt.size == 1)
        val fs = tempDirPath.getFileSystem(deltaLog.newDeltaHadoopConf())
        filesToCorrupt.foreach { f =>
          val filePath = new Path(tempDirPath, f)
          fs.create(filePath, true).close()
        }

        val thrown = intercept[SparkException] {
          data.toDF().count()
        }
        assert(thrown.getMessage.contains("is not a Parquet file"))
      }
    }
  }

  testQuietly("SC-8810: skip multiple deleted files") {
    withSQLConf(("spark.sql.files.ignoreMissingFiles", "true")) {
      withTempDir { tempDir =>
        val tempDirPath = new Path(tempDir.getCanonicalPath)
        def data: DataFrame = spark.read.format("delta").load(tempDir.toString)
        val deltaLog = DeltaLog.forTable(spark, tempDir)

        Range(0, 10).foreach(n =>
          Seq(n).toDF().write.format("delta").mode("append").save(tempDir.toString))

        val inputFiles = TahoeLogFileIndex(spark, deltaLog).inputFiles.toSeq

        val filesToDelete = inputFiles.take(4)
        filesToDelete.foreach { f =>
          val deleted = tryDeleteNonRecursive(
            tempDirPath.getFileSystem(deltaLog.newDeltaHadoopConf()),
            new Path(tempDirPath, f))
          assert(deleted)
        }

        // We don't have a good way to tell which specific values got deleted, so just check that
        // the right number remain. (Note that this works because there's 1 value per append, which
        // means 1 value per file.)
        assert(data.toDF().count() == 6)
      }
    }
  }

  test("deleted files cause failure by default") {
    withTempDir { tempDir =>
      val tempDirPath = new Path(tempDir.getCanonicalPath)
      def data: DataFrame = spark.read.format("delta").load(tempDir.toString)
      val deltaLog = DeltaLog.forTable(spark, tempDir)

      Range(0, 10).foreach(n =>
        Seq(n).toDF().write.format("delta").mode("append").save(tempDir.toString))

      val inputFiles = TahoeLogFileIndex(spark, deltaLog).inputFiles.toSeq

      val filesToDelete = inputFiles.take(4)
      filesToDelete.foreach { f =>
        val deleted = tryDeleteNonRecursive(
          tempDirPath.getFileSystem(deltaLog.newDeltaHadoopConf()),
          new Path(tempDirPath, f))
        assert(deleted)
      }

      val thrown = intercept[SparkException] {
        data.toDF().count()
      }
      assert(thrown.getMessage.contains("FileNotFound"))
    }
  }

  test("ES-4716: Delta shouldn't be broken when users turn on case sensitivity") {
    withSQLConf(SQLConf.CASE_SENSITIVE.key -> "false") {
      withTempDir { tempDir =>
        // We use a column with the weird name just to make sure that customer configurations still
        // work. The original bug was within the `Snapshot` code, where we referred to `metaData`
        // as `metadata`.
        Seq(1, 2, 3).toDF("aBc").write.format("delta").mode("append").save(tempDir.toString)

        def testDf(columnName: Symbol): Unit = {
          DeltaLog.clearCache()
          val df = spark.read.format("delta").load(tempDir.getCanonicalPath).select(columnName)
          checkDatasetUnorderly(df.as[Int], 1, 2, 3)
        }

        withSQLConf(SQLConf.CASE_SENSITIVE.key -> "true") {
          testDf('aBc)

          intercept[AnalysisException] {
            testDf('abc)
          }
        }
        testDf('aBc)
        testDf('abc)
      }
    }
  }

  test("special chars in base path") {
    withTempDir { dir =>
      val basePath = new File(new File(dir, "some space"), "and#spec*al+ch@rs")
      spark.range(10).write.format("delta").save(basePath.getCanonicalPath)
      checkAnswer(
        spark.read.format("delta").load(basePath.getCanonicalPath),
        spark.range(10).toDF()
      )
    }
  }

  test("get touched files for update, delete and merge") {
    withTempDir { dir =>
      val directory = new File(dir, "test with space")
      val df = Seq((1, 10), (2, 20), (3, 30), (4, 40)).toDF("key", "value")
      val writer = df.write.format("delta").mode("append")
      writer.save(directory.getCanonicalPath)
      spark.sql(s"UPDATE delta.`${directory.getCanonicalPath}` SET value = value + 10")
      spark.sql(s"DELETE FROM delta.`${directory.getCanonicalPath}` WHERE key = 4")
      Seq((3, 30)).toDF("key", "value").createOrReplaceTempView("inbound")
      spark.sql(s"""|MERGE INTO delta.`${directory.getCanonicalPath}` AS base
                       |USING inbound
                       |ON base.key = inbound.key
                       |WHEN MATCHED THEN UPDATE SET base.value =
                       |base.value+inbound.value""".stripMargin)
      spark.sql(s"UPDATE delta.`${directory.getCanonicalPath}` SET value = 40 WHERE key = 1")
      spark.sql(s"DELETE FROM delta.`${directory.getCanonicalPath}` WHERE key = 2")
      checkAnswer(
        spark.read.format("delta").load(directory.getCanonicalPath),
        Seq((1, 40), (3, 70)).toDF("key", "value")
      )
    }
  }

  test("can't create zero-column table with a write") {
    withTempDir { dir =>
      intercept[AnalysisException] {
        Seq(1).toDF("a").drop("a").write.format("delta").save(dir.getAbsolutePath)
      }
    }
  }

  test("SC-10573: InSet operator prunes partitions properly") {
    withTempDir { dir =>
      val path = dir.getCanonicalPath
      Seq((1, 1L, "1")).toDS()
        .write
        .format("delta")
        .partitionBy("_2", "_3")
        .save(path)
      val df = spark.read.format("delta").load(path)
        .where("_2 IN (1, 2, 3, 4, 5, 6, 7, 8, 9, 10, 11)").select("_1")
      val condition = df.queryExecution.optimizedPlan.collectFirst {
        case f: Filter => f.condition
      }
      assert(condition.exists(_.isInstanceOf[InSet]))
      checkAnswer(df, Row(1))
    }
  }

  test("SC-24886: partition columns have correct datatype in metadata scans") {
    withTempDir { inputDir =>
      Seq(("foo", 2019)).toDF("name", "y")
        .write.format("delta").partitionBy("y").mode("overwrite")
        .save(inputDir.getAbsolutePath)

      // Before the fix, this query would fail because it tried to read strings from the metadata
      // partition values as the LONG type that the actual partition columns are. This works now
      // because we added a cast.
      val df = spark.read.format("delta")
        .load(inputDir.getAbsolutePath)
        .where(
          """cast(format_string("%04d-01-01 12:00:00", y) as timestamp) is not null""".stripMargin)
      assert(df.collect().length == 1)
    }
  }

  test("SC-11332: session isolation for cached delta logs") {
    withTempDir { tempDir =>
      val path = tempDir.getCanonicalPath
      val oldSession = spark
      val deltaLog = DeltaLog.forTable(spark, path)
      val maxSLL = deltaLog.maxSnapshotLineageLength

      val activeSession = oldSession.newSession()
      SparkSession.setActiveSession(activeSession)
      activeSession.sessionState.conf.setConf(
        DeltaSQLConf.DELTA_MAX_SNAPSHOT_LINEAGE_LENGTH, maxSLL + 1)

      // deltaLog fetches conf from active session
      assert(deltaLog.maxSnapshotLineageLength == maxSLL + 1)

      // new session confs don't propagate to old session
      assert(maxSLL ==
        oldSession.sessionState.conf.getConf(DeltaSQLConf.DELTA_MAX_SNAPSHOT_LINEAGE_LENGTH))
    }
  }

  test("SC-11198: global configs - save to path") {
    withTempDir { dir =>
      val path = dir.getCanonicalPath
      withSQLConf("spark.databricks.delta.properties.defaults.dataSkippingNumIndexedCols" -> "1") {
        spark.range(5).write.format("delta").save(path)

        val tableConfigs = DeltaLog.forTable(spark, path).update().metadata.configuration
        assert(tableConfigs.get("delta.dataSkippingNumIndexedCols") == Some("1"))
      }
    }
  }

  test("SC-24982 - initial snapshot has zero partitions") {
    withTempDir { tempDir =>
      val deltaLog = DeltaLog.forTable(spark, tempDir)
      assert(deltaLog.snapshot.stateDS.rdd.getNumPartitions == 0)
    }
  }

  test("SC-24982 - initial snapshot does not trigger jobs") {
    val jobCount = new AtomicInteger(0)
    val listener = new SparkListener {
      override def onJobStart(jobStart: SparkListenerJobStart): Unit = {
        // Spark will always log a job start/end event even when the job does not launch any task.
        if (jobStart.stageInfos.exists(_.numTasks > 0)) {
          jobCount.incrementAndGet()
        }
      }
    }
    sparkContext.listenerBus.waitUntilEmpty(15000)
    sparkContext.addSparkListener(listener)
    try {
      withTempDir { tempDir =>
        val files = DeltaLog.forTable(spark, tempDir).snapshot.stateDS.collect()
        assert(files.isEmpty)
      }
      sparkContext.listenerBus.waitUntilEmpty(15000)
      assert(jobCount.get() == 0)
    } finally {
      sparkContext.removeSparkListener(listener)
    }
  }

  def lastDeltaHistory(dir: String): DeltaHistory =
    io.delta.tables.DeltaTable.forPath(spark, dir).history(1).as[DeltaHistory].head

  test("history includes user-defined metadata for DataFrame.Write API") {
    val tempDir = Utils.createTempDir().toString
    val df = Seq(2).toDF().write.format("delta").mode("overwrite")

    df.option("userMetadata", "meta1")
      .save(tempDir)

    assert(lastDeltaHistory(tempDir).userMetadata === Some("meta1"))

    df.option("userMetadata", "meta2")
      .save(tempDir)

    assert(lastDeltaHistory(tempDir).userMetadata === Some("meta2"))
  }

  test("history includes user-defined metadata for SQL API") {
    val tempDir = Utils.createTempDir().toString
    val tblName = "tblName"

    withTable(tblName) {
      withSQLConf(DeltaSQLConf.DELTA_USER_METADATA.key -> "meta1") {
        spark.sql(s"CREATE TABLE $tblName (data STRING) USING delta LOCATION '$tempDir';")
      }
      assert(lastDeltaHistory(tempDir).userMetadata === Some("meta1"))

      withSQLConf(DeltaSQLConf.DELTA_USER_METADATA.key -> "meta2") {
        spark.sql(s"INSERT INTO $tblName VALUES ('test');")
      }
      assert(lastDeltaHistory(tempDir).userMetadata === Some("meta2"))

      withSQLConf(DeltaSQLConf.DELTA_USER_METADATA.key -> "meta3") {
        spark.sql(s"INSERT INTO $tblName VALUES ('test2');")
      }
      assert(lastDeltaHistory(tempDir).userMetadata === Some("meta3"))
    }
  }

  test("history includes user-defined metadata for DF.Write API and config setting") {
    val tempDir = Utils.createTempDir().toString
    val df = Seq(2).toDF().write.format("delta").mode("overwrite")

    withSQLConf(DeltaSQLConf.DELTA_USER_METADATA.key -> "meta1") {
      df.save(tempDir)
    }
    assert(lastDeltaHistory(tempDir).userMetadata === Some("meta1"))

    withSQLConf(DeltaSQLConf.DELTA_USER_METADATA.key -> "meta2") {
      df.option("userMetadata", "optionMeta2")
        .save(tempDir)
    }
    assert(lastDeltaHistory(tempDir).userMetadata === Some("optionMeta2"))
  }

  test("history includes user-defined metadata for SQL + DF.Write API") {
    val tempDir = Utils.createTempDir().toString
    val df = Seq(2).toDF().write.format("delta").mode("overwrite")

    // metadata given in `option` should beat config
    withSQLConf(DeltaSQLConf.DELTA_USER_METADATA.key -> "meta1") {
      df.option("userMetadata", "optionMeta1")
        .save(tempDir)
    }
    assert(lastDeltaHistory(tempDir).userMetadata === Some("optionMeta1"))

    withSQLConf(DeltaSQLConf.DELTA_USER_METADATA.key -> "meta2") {
      df.option("userMetadata", "optionMeta2")
        .save(tempDir)
    }
    assert(lastDeltaHistory(tempDir).userMetadata === Some("optionMeta2"))
  }

  test("SC-77958 - history includes user-defined metadata for createOrReplace") {
    withTable("tbl") {
      spark.range(10).writeTo("tbl").using("delta").option("userMetadata", "meta").createOrReplace()

      val history = sql("DESCRIBE HISTORY tbl LIMIT 1").as[DeltaHistory].head()
      assert(history.userMetadata === Some("meta"))
    }
  }

  test("SC-77958 - history includes user-defined metadata for saveAsTable") {
    withTable("tbl") {
      spark.range(10).write.format("delta").option("userMetadata", "meta1")
        .mode("overwrite").saveAsTable("tbl")

      val history = sql("DESCRIBE HISTORY tbl LIMIT 1").as[DeltaHistory].head()
      assert(history.userMetadata === Some("meta1"))
    }
  }

  test("lastCommitVersionInSession - init") {
    spark.sessionState.conf.unsetConf(DeltaSQLConf.DELTA_LAST_COMMIT_VERSION_IN_SESSION)
    withTempDir { tempDir =>

      assert(spark.conf.get(DeltaSQLConf.DELTA_LAST_COMMIT_VERSION_IN_SESSION) === None)

      Seq(1).toDF
        .write
        .format("delta")
        .save(tempDir.getCanonicalPath)

      assert(spark.conf.get(DeltaSQLConf.DELTA_LAST_COMMIT_VERSION_IN_SESSION) === Some(0))
    }
  }

  test("lastCommitVersionInSession - SQL") {
    spark.sessionState.conf.unsetConf(DeltaSQLConf.DELTA_LAST_COMMIT_VERSION_IN_SESSION)
    withTempDir { tempDir =>

      val k = DeltaSQLConf.DELTA_LAST_COMMIT_VERSION_IN_SESSION.key
      assert(sql(s"SET $k").head().get(1) === "<undefined>")

      Seq(1).toDF
        .write
        .format("delta")
        .save(tempDir.getCanonicalPath)

      assert(sql(s"SET $k").head().get(1) === "0")
    }
  }

  test("lastCommitVersionInSession - SQL only") {
    spark.sessionState.conf.unsetConf(DeltaSQLConf.DELTA_LAST_COMMIT_VERSION_IN_SESSION)
    withTable("test_table") {
      val k = DeltaSQLConf.DELTA_LAST_COMMIT_VERSION_IN_SESSION.key
      assert(sql(s"SET $k").head().get(1) === "<undefined>")

      sql("CREATE TABLE test_table USING delta AS SELECT * FROM range(10)")
      assert(sql(s"SET $k").head().get(1) === "0")
    }
  }

  test("lastCommitVersionInSession - CONVERT TO DELTA") {
    withTempDir { tempDir =>
      val path = tempDir.getCanonicalPath + "/table"
      spark.range(10).write.format("parquet").save(path)
      sql(s"CONVERT TO DELTA parquet.`$path`")

      assert(spark.conf.get(DeltaSQLConf.DELTA_LAST_COMMIT_VERSION_IN_SESSION) === Some(0))
    }
  }

  test("lastCommitVersionInSession - many writes") {
    withTempDir { tempDir =>

      for (i <- 0 until 10) {
        Seq(i).toDF
          .write
          .mode("overwrite")
          .format("delta")
          .save(tempDir.getCanonicalPath)
      }

      Seq(10).toDF
        .write
        .format("delta")
        .mode("append")
        .save(tempDir.getCanonicalPath)

      assert(spark.conf.get(DeltaSQLConf.DELTA_LAST_COMMIT_VERSION_IN_SESSION) === Some(10))
    }
  }

  test("lastCommitVersionInSession - new thread writes") {
    withTempDir { tempDir =>

      Seq(1).toDF
        .write
        .format("delta")
        .mode("overwrite")
        .save(tempDir.getCanonicalPath)

      val t = new Thread {
        override def run(): Unit = {
          Seq(2).toDF
            .write
            .format("delta")
            .mode("overwrite")
            .save(tempDir.getCanonicalPath)
        }
      }

      t.start
      t.join
      assert(spark.conf.get(DeltaSQLConf.DELTA_LAST_COMMIT_VERSION_IN_SESSION) === Some(1))
    }
  }

  test("change data capture not implemented") {
    withTable("tbl") {
      sql("CREATE TABLE tbl(id INT) USING DELTA")
      val ex = intercept[AnalysisException] {
        sql(s"ALTER TABLE tbl SET TBLPROPERTIES (${DeltaConfigs.CHANGE_DATA_FEED.key} = true)")
      }

      assert(ex.getMessage.contains("Configuration delta.enableChangeDataFeed cannot be set"))
    }
  }

  test("change data capture write not implemented") {
    withTempDir { dir =>
      val path = dir.getAbsolutePath
      spark.range(10).write.format("delta").save(path)

      // Side channel since the config can't normally be set.
      val log = DeltaLog.forTable(spark, path)
      log.store.write(
        deltaFile(log.logPath, 1),
        Iterator(log.snapshot.metadata.copy(
          configuration = Map(DeltaConfigs.CHANGE_DATA_FEED.key -> "true")).json),
        overwrite = false,
        log.newDeltaHadoopConf())
      log.update()

      val ex = intercept[AnalysisException] {
        spark.range(10).write.mode("append").format("delta").save(path)
      }

      assert(ex.getMessage.contains("Cannot write to table with delta.enableChangeDataFeed set"))
    }
  }

  test("An external write should be reflected during analysis of a path based query") {
    val tempDir = Utils.createTempDir().toString
    spark.range(10).coalesce(1).write.format("delta").mode("append").save(tempDir)
    spark.range(10, 20).coalesce(1).write.format("delta").mode("append").save(tempDir)

    val deltaLog = DeltaLog.forTable(spark, tempDir)
    val hadoopConf = deltaLog.newDeltaHadoopConf()
    val snapshot = deltaLog.snapshot
    val files = snapshot.allFiles.collect()

    // assign physical name to new schema
    val newMetadata = if (columnMappingEnabled) {
      DeltaColumnMapping.assignColumnIdAndPhysicalName(
        snapshot.metadata.copy(schemaString = new StructType().add("data", "bigint").json),
        snapshot.metadata,
        isChangingModeOnExistingTable = false)
    } else {
      snapshot.metadata.copy(schemaString = new StructType().add("data", "bigint").json)
    }

    // Now make a commit that comes from an "external" writer that deletes existing data and
    // changes the schema
    val actions = Seq(Protocol(), newMetadata) ++ files.map(_.remove)
    deltaLog.store.write(
      FileNames.deltaFile(deltaLog.logPath, snapshot.version + 1),
      actions.map(_.json).iterator,
      overwrite = false,
      hadoopConf)

    deltaLog.store.write(
      FileNames.deltaFile(deltaLog.logPath, snapshot.version + 2),
      files.take(1).map(_.json).iterator,
      overwrite = false,
      hadoopConf)

    // Since the column `data` doesn't exist in our old files, we read it as null.
    checkAnswer(
      spark.read.format("delta").load(tempDir),
      Seq.fill(10)(Row(null))
    )
  }

  test("isBlindAppend with save and saveAsTable") {
    withTempDir { tempDir =>
      val path = tempDir.getCanonicalPath
      withTable("blind_append") {
        sql(s"CREATE TABLE blind_append(value INT) USING delta LOCATION '$path'") // version = 0
        sql("INSERT INTO blind_append VALUES(1)") // version = 1
        spark.read.format("delta").load(path)
          .where("value = 1")
          .write.mode("append").format("delta").save(path) // version = 2
        checkAnswer(spark.table("blind_append"), Row(1) :: Row(1) :: Nil)
        assert(sql("desc history blind_append")
          .select("version", "isBlindAppend").head == Row(2, false))
        spark.table("blind_append").where("value = 1").write.mode("append").format("delta")
          .saveAsTable("blind_append") // version = 3
        checkAnswer(spark.table("blind_append"), Row(1) :: Row(1) :: Row(1) :: Row(1) :: Nil)
        assert(sql("desc history blind_append")
          .select("version", "isBlindAppend").head == Row(3, false))
      }
    }
  }

  test("isBlindAppend with DataFrameWriterV2") {
    withTempDir { tempDir =>
      val path = tempDir.getCanonicalPath
      withTable("blind_append") {
        sql(s"CREATE TABLE blind_append(value INT) USING delta LOCATION '$path'") // version = 0
        sql("INSERT INTO blind_append VALUES(1)") // version = 1
        spark.read.format("delta").load(path)
          .where("value = 1")
          .writeTo("blind_append").append() // version = 2
        checkAnswer(spark.table("blind_append"), Row(1) :: Row(1) :: Nil)
        assert(sql("desc history blind_append")
          .select("version", "isBlindAppend").head == Row(2, false))
      }
    }
  }

  test("isBlindAppend with RTAS") {
    withTempDir { tempDir =>
      val path = tempDir.getCanonicalPath
      withTable("blind_append") {
        sql(s"CREATE TABLE blind_append(value INT) USING delta LOCATION '$path'") // version = 0
        sql("INSERT INTO blind_append VALUES(1)") // version = 1
        sql("REPLACE TABLE blind_append USING delta AS SELECT * FROM blind_append") // version = 2
        checkAnswer(spark.table("blind_append"), Row(1) :: Nil)
        assert(sql("desc history blind_append")
          .select("version", "isBlindAppend").head == Row(2, false))
      }
    }
  }

  test("replaceWhere should support backtick when flag is disabled") {
    val table = "replace_where_backtick"
    withSQLConf(DeltaSQLConf.REPLACEWHERE_DATACOLUMNS_ENABLED.key -> "false") {
      withTable(table) {
        // The STRUCT column is added to prevent us from introducing any ambiguity in future
        sql(s"CREATE TABLE $table(`a.b` STRING, `c.d` STRING, a STRUCT<b:STRING>)" +
          s"USING delta PARTITIONED BY (`a.b`)")
        Seq(("a", "b", "c"))
          .toDF("a.b", "c.d", "ab")
          .withColumn("a", struct($"ab".alias("b")))
          .drop("ab")
          .write
          .format("delta")
          // "replaceWhere" should support backtick and remove it correctly. Technically,
          // "a.b" is not correct, but some users may already use it,
          // so we keep supporting both. This is not ambiguous since "replaceWhere" only
          // supports partition columns and it doesn't support struct type or map type.
          .option("replaceWhere", "`a.b` = 'a' AND a.b = 'a'")
          .mode("overwrite")
          .saveAsTable(table)
        checkAnswer(sql(s"SELECT `a.b`, `c.d`, a.b from $table"), Row("a", "b", "c") :: Nil)
      }
    }
  }

  test("replaceArbitrary should enforce proper usage of backtick") {
    val table = "replace_where_backtick"
    withTable(table) {
      sql(s"CREATE TABLE $table(`a.b` STRING, `c.d` STRING, a STRUCT<b:STRING>)" +
        s"USING delta PARTITIONED BY (`a.b`)")

      // User has to use backtick properly. If they want to use a.b to match on `a.b`,
      // error will be thrown if `a.b` doesn't have the value.
      val e = intercept[AnalysisException] {
        Seq(("a", "b", "c"))
          .toDF("a.b", "c.d", "ab")
          .withColumn("a", struct($"ab".alias("b")))
          .drop("ab")
          .write
          .format("delta")
          .option("replaceWhere", "a.b = 'a' AND `a.b` = 'a'")
          .mode("overwrite")
          .saveAsTable(table)
      }
      assert(e.getMessage.startsWith("Data written out does not match replaceWhere"))

      Seq(("a", "b", "c"), ("d", "e", "f"))
        .toDF("a.b", "c.d", "ab")
        .withColumn("a", struct($"ab".alias("b")))
        .drop("ab")
        .write
        .format("delta")
        .mode("overwrite")
        .saveAsTable(table)

      // Use backtick properly for `a.b`
      Seq(("a", "h", "c"))
        .toDF("a.b", "c.d", "ab")
        .withColumn("a", struct($"ab".alias("b")))
        .drop("ab")
        .write
        .format("delta")
        .option("replaceWhere", "`a.b` = 'a'")
        .mode("overwrite")
        .saveAsTable(table)

      checkAnswer(sql(s"SELECT `a.b`, `c.d`, a.b from $table"),
        Row("a", "h", "c") :: Row("d", "e", "f") :: Nil)

      // struct field can only be referred by "a.b".
      Seq(("a", "b", "c"))
        .toDF("a.b", "c.d", "ab")
        .withColumn("a", struct($"ab".alias("b")))
        .drop("ab")
        .write
        .format("delta")
        .option("replaceWhere", "a.b = 'c'")
        .mode("overwrite")
        .saveAsTable(table)
      checkAnswer(sql(s"SELECT `a.b`, `c.d`, a.b from $table"),
        Row("a", "b", "c") :: Row("d", "e", "f") :: Nil)
    }
  }

  test("need to update DeltaLog on DataFrameReader.load() code path") {
    // Due to possible race conditions (like in mounting/unmounting paths) there might be an initial
    // snapshot that gets cached for a table that should have a valid (non-initial) snapshot. In
    // such a case we need to call deltaLog.update() in the DataFrame read paths to update the
    // initial snapshot to a valid one.
    //
    // We simulate a cached InitialSnapshot + valid delta table by creating an empty DeltaLog
    // (which creates an InitialSnapshot cached for that path) then move an actual Delta table's
    // transaction log into the path for the empty log.
    val dir1 = Utils.createTempDir()
    val dir2 = Utils.createTempDir()
    val log = DeltaLog.forTable(spark, dir1)
    assert(!log.tableExists)
    spark.range(10).write.format("delta").save(dir2.getCanonicalPath)
    // rename dir2 to dir1 then read
    dir2.renameTo(dir1)
    checkAnswer(spark.read.format("delta").load(dir1.getCanonicalPath), spark.range(10).toDF)
  }
<<<<<<< HEAD

  test("set metadata upon write") {
    withTempDir { inputDir =>
      val testPath = inputDir.getCanonicalPath
      spark.range(10)
        .map(_.toInt)
        .withColumn("part", $"value" % 2)
        .write
        .format("delta")
        .option("delta.sampleRetentionDuration", "123 days")
        .partitionBy("part")
        .mode("append")
        .save(testPath)

      val deltaLog = DeltaLog.forTable(spark, testPath)
      assert(deltaLog.snapshot.metadata.configuration ===
        Map("delta.sampleRetentionDuration" -> "123 days"))
    }
  }
}
=======
}
>>>>>>> d9e38771
<|MERGE_RESOLUTION|>--- conflicted
+++ resolved
@@ -1647,7 +1647,6 @@
     dir2.renameTo(dir1)
     checkAnswer(spark.read.format("delta").load(dir1.getCanonicalPath), spark.range(10).toDF)
   }
-<<<<<<< HEAD
 
   test("set metadata upon write") {
     withTempDir { inputDir =>
@@ -1668,6 +1667,3 @@
     }
   }
 }
-=======
-}
->>>>>>> d9e38771
