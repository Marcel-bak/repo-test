/*
 * Copyright (2021) The Delta Lake Project Authors.
 *
 * Licensed under the Apache License, Version 2.0 (the "License");
 * you may not use this file except in compliance with the License.
 * You may obtain a copy of the License at
 *
 * http://www.apache.org/licenses/LICENSE-2.0
 *
 * Unless required by applicable law or agreed to in writing, software
 * distributed under the License is distributed on an "AS IS" BASIS,
 * WITHOUT WARRANTIES OR CONDITIONS OF ANY KIND, either express or implied.
 * See the License for the specific language governing permissions and
 * limitations under the License.
 */

package org.apache.spark.sql.delta

// scalastyle:off import.ordering.noEmptyLine
import java.io.{FileNotFoundException, IOException}
import java.nio.file.FileAlreadyExistsException
import java.util.ConcurrentModificationException

import org.apache.spark.sql.delta.actions.{CommitInfo, Metadata, Protocol}
import org.apache.spark.sql.delta.catalog.DeltaCatalog
import org.apache.spark.sql.delta.constraints.Constraints
import org.apache.spark.sql.delta.hooks.PostCommitHook
import org.apache.spark.sql.delta.metering.DeltaLogging
import org.apache.spark.sql.delta.schema.{DeltaInvariantViolationException, InvariantViolationException, SchemaUtils, UnsupportedDataTypeInfo}
import org.apache.spark.sql.delta.sources.DeltaSQLConf
import org.apache.spark.sql.delta.util.JsonUtils
import io.delta.sql.DeltaSparkSessionExtension
import org.apache.hadoop.fs.Path
import org.json4s.JValue

import org.apache.spark.{SparkConf, SparkEnv, SparkException}
import org.apache.spark.sql.{AnalysisException, SparkSession}
import org.apache.spark.sql.catalyst.TableIdentifier
import org.apache.spark.sql.catalyst.analysis.UnresolvedAttribute
import org.apache.spark.sql.catalyst.catalog.CatalogTable
import org.apache.spark.sql.catalyst.expressions.{Attribute, AttributeReference, Expression}
import org.apache.spark.sql.catalyst.plans.logical.LogicalPlan
import org.apache.spark.sql.connector.catalog.Identifier
import org.apache.spark.sql.internal.SQLConf
import org.apache.spark.sql.types.{DataType, StructField, StructType}


trait DocsPath {
  /**
   * The URL for the base path of Delta's docs. When changing this path, ensure that the new path
   * works with the error messages below.
   */
  protected def baseDocsPath(conf: SparkConf): String = "https://docs.delta.io/latest"

  def assertValidCallingFunction(): Unit = {
    val callingMethods = Thread.currentThread.getStackTrace
    callingMethods.foreach { method =>
      if (errorsWithDocsLinks.contains(method.getMethodName)) {
        return
      }
    }
    assert(assertion = false, "The method throwing the error which contains a doc link must be a " +
      s"part of DocsPath.errorsWithDocsLinks")
  }

  /**
   * Get the link to the docs for the given relativePath. Validates that the error generating the
   * link is added to docsLinks.
   *
   * @param relativePath the relative path after the base url to access.
   * @param skipValidation whether to validate that the function generating the link is
   *                       in the allowlist.
   * @return The entire URL of the documentation link
   */
  def generateDocsLink(
      conf: SparkConf,
      relativePath: String,
      skipValidation: Boolean = false): String = {
    if (!skipValidation) assertValidCallingFunction()
    baseDocsPath(conf) + relativePath
  }

  /**
   * List of error function names for all errors that have URLs. When adding your error to this list
   * remember to also add it to the list of errors in DeltaErrorsSuite
   *
   * @note add your error to DeltaErrorsSuiteBase after adding it to this list so that the url can
   *       be tested
   */
  def errorsWithDocsLinks: Seq[String] = Seq(
    "createExternalTableWithoutLogException",
    "createExternalTableWithoutSchemaException",
    "createManagedTableWithoutSchemaException",
    "multipleSourceRowMatchingTargetRowInMergeException",
    "faqRelativePath",
    "ignoreStreamingUpdatesAndDeletesWarning",
    "concurrentModificationExceptionMsg",
    "incorrectLogStoreImplementationException",
    "sourceNotDeterministicInMergeException",
    "columnMappingAdviceMessage"
  )
}

/**
 * A holder object for Delta errors.
 *
 *
 * IMPORTANT: Any time you add a test that references the docs, add to the Seq defined in
 * DeltaErrorsSuite so that the doc links that are generated can be verified to work in
 * docs.delta.io
 */
trait DeltaErrorsBase
    extends DocsPath
    with DeltaLogging {

  def baseDocsPath(spark: SparkSession): String = baseDocsPath(spark.sparkContext.getConf)

  val faqRelativePath: String = "/delta-intro.html#frequently-asked-questions"

  val EmptyCheckpointErrorMessage =
    s"""
       |Attempted to write an empty checkpoint without any actions. This checkpoint will not be
       |useful in recomputing the state of the table. However this might cause other checkpoints to
       |get deleted based on retention settings.
     """.stripMargin

  def deltaSourceIgnoreDeleteError(version: Long, removedFile: String): Throwable = {
    new DeltaUnsupportedOperationException(
      errorClass = "DELTA_SOURCE_IGNORE_DELETE",
      messageParameters = Array(removedFile, version.toString)
    )
  }

  def deltaSourceIgnoreChangesError(version: Long, removedFile: String): Throwable = {
    new DeltaUnsupportedOperationException(
      errorClass = "DELTA_SOURCE_TABLE_IGNORE_CHANGES",
      messageParameters = Array(removedFile, version.toString)
    )
  }

  /**
   * File not found hint for Delta, replacing the normal one which is inapplicable.
   *
   * Note that we must pass in the docAddress as a string, because the config is not available on
   * executors where this method is called.
   */
  def deltaFileNotFoundHint(faqPath: String, path: String): String = {
    recordDeltaEvent(null, "delta.error.fileNotFound", data = path)
    "A file referenced in the transaction log cannot be found. This occurs when data has been " +
      "manually deleted from the file system rather than using the table `DELETE` statement. " +
      s"For more information, see $faqPath"
  }

  def columnNotFound(path: Seq[String], schema: StructType): Throwable = {
    val name = UnresolvedAttribute(path).name
    cannotResolveColumn(name, schema)
  }

  def failedMergeSchemaFile(file: String, schema: String, cause: Throwable): Throwable = {
    new DeltaSparkException(
      errorClass = "DELTA_FAILED_MERGE_SCHEMA_FILE",
      messageParameters = Array(file, schema),
      cause = cause)
  }

  def failOnCheckpoint(src: Path, dest: Path): DeltaIllegalStateException = {
    failOnCheckpoint(src.toString, dest.toString)
  }

  def failOnCheckpoint(src: String, dest: String): DeltaIllegalStateException = {
    new DeltaIllegalStateException(
      errorClass = "DELTA_CANNOT_RENAME_PATH",
      messageParameters = Array(s"$src", s"$dest"))
  }

<<<<<<< HEAD
=======
  def checkpointMismatchWithSnapshot : Throwable = {
    new DeltaIllegalStateException(
      errorClass = "DELTA_CHECKPOINT_SNAPSHOT_MISMATCH",
      messageParameters = Array.empty
    )
  }

>>>>>>> 5d3d73fe
  /**
   * Thrown when main table data contains columns that are reserved for CDF, such as `_change_type`.
   */
  def cdcColumnsInData(columns: Seq[String]): Throwable = {
    new DeltaIllegalStateException(
      errorClass = "RESERVED_CDC_COLUMNS_ON_WRITE",
      messageParameters = Array(columns.mkString("[", ",", "]"), DeltaConfigs.CHANGE_DATA_FEED.key)
    )
  }

  /**
   * Thrown when main table data already contains columns that are reserved for CDF, such as
   * `_change_type`, but CDF is not yet enabled on that table.
   */
  def tableAlreadyContainsCDCColumns(columns: Seq[String]): Throwable = {
    new DeltaIllegalStateException(errorClass = "DELTA_TABLE_ALREADY_CONTAINS_CDC_COLUMNS",
      messageParameters = Array(columns.mkString("[", ",", "]")))
  }

  /**
   * Thrown when a CDC query contains conflict 'starting' or 'ending' options, e.g. when both
   * starting version and starting timestamp are specified.
   *
   * @param position Specifies which option was duplicated in the read. Values are "starting" or
   *                 "ending"
   */
  def multipleCDCBoundaryException(position: String): Throwable = {
    new DeltaAnalysisException(
      errorClass = "DELTA_MULTIPLE_CDC_BOUNDARY",
      messageParameters = Array(position, position, position)
    )
  }

  def formatColumn(colName: String): String = s"`$colName`"

  def formatColumnList(colNames: Seq[String]): String =
    colNames.map(formatColumn).mkString("[", ", ", "]")

  def formatSchema(schema: StructType): String = schema.treeString

  def analysisException(
      msg: String,
      line: Option[Int] = None,
      startPosition: Option[Int] = None,
      plan: Option[LogicalPlan] = None,
      cause: Option[Throwable] = None): AnalysisException = {
    new AnalysisException(msg, line, startPosition, plan, cause)
  }

  def notNullColumnMissingException(constraint: Constraints.NotNull): Throwable = {
    new DeltaInvariantViolationException(
      errorClass = "DELTA_MISSING_NOT_NULL_COLUMN_VALUE",
      messageParameters = Array(s"${UnresolvedAttribute(constraint.column).name}"))
  }

  def nestedNotNullConstraint(
      parent: String, nested: DataType, nestType: String): AnalysisException = {
    new AnalysisException(s"The $nestType type of the field $parent contains a NOT NULL " +
      s"constraint. Delta does not support NOT NULL constraints nested within arrays or maps. " +
      s"To suppress this error and silently ignore the specified constraints, set " +
      s"${DeltaSQLConf.ALLOW_UNENFORCED_NOT_NULL_CONSTRAINTS.key} = true.\n" +
      s"Parsed $nestType type:\n${nested.prettyJson}")
  }

  def nullableParentWithNotNullNestedField : Throwable = {
    new DeltaAnalysisException(
      errorClass = "DELTA_NOT_NULL_NESTED_FIELD",
      messageParameters = Array.empty
    )
  }

  def constraintAlreadyExists(name: String, oldExpr: String): AnalysisException = {
    new DeltaAnalysisException(
      errorClass = "DELTA_CONSTRAINT_ALREADY_EXISTS",
      messageParameters = Array(name, oldExpr)
    )
  }

  def invalidConstraintName(name: String): AnalysisException = {
    new AnalysisException(s"Cannot use '$name' as the name of a CHECK constraint.")
  }

  def nonexistentConstraint(constraintName: String, tableName: String): AnalysisException = {
    new DeltaAnalysisException(
      errorClass = "DELTA_CONSTRAINT_DOES_NOT_EXIST",
      messageParameters = Array(
        constraintName,
        tableName,
        DeltaSQLConf.DELTA_ASSUMES_DROP_CONSTRAINT_IF_EXISTS.key,
        "true"))
  }

  def checkConstraintNotBoolean(name: String, expr: String): AnalysisException = {
    new DeltaAnalysisException(
      errorClass = "DELTA_NON_BOOLEAN_CHECK_CONSTRAINT",
      messageParameters = Array(name, expr)
    )
  }

  def newCheckConstraintViolated(num: Long, tableName: String, expr: String): AnalysisException = {
    new DeltaAnalysisException(
      errorClass = "DELTA_NEW_CHECK_CONSTRAINT_VIOLATION",
      messageParameters = Array(s"$num", tableName, expr)
    )
  }

  def newNotNullViolated(
      num: Long, tableName: String, col: UnresolvedAttribute): AnalysisException = {
    new DeltaAnalysisException(
      errorClass = "DELTA_NEW_NOT_NULL_VIOLATION",
      messageParameters = Array(s"$num", tableName, col.name)
    )
  }

  def useAddConstraints: Throwable = {
    new DeltaAnalysisException(
      errorClass = "DELTA_ADD_CONSTRAINTS",
      messageParameters = Array.empty)
  }

  def incorrectLogStoreImplementationException(
      sparkConf: SparkConf,
      cause: Throwable): Throwable = {
    new DeltaIOException(
      errorClass = "DELTA_INCORRECT_LOG_STORE_IMPLEMENTATION",
      messageParameters = Array(generateDocsLink(sparkConf, "/delta-storage.html")),
      cause = cause)
  }

  def failOnDataLossException(expectedVersion: Long, seenVersion: Long): Throwable = {
    new DeltaIllegalStateException(
      errorClass = "DELTA_MISSING_FILES_UNEXPECTED_VERSION",
      messageParameters = Array(s"$expectedVersion", s"$seenVersion",
        s"${DeltaOptions.FAIL_ON_DATA_LOSS_OPTION}")
    )
  }

  def staticPartitionsNotSupportedException: Throwable = {
    new DeltaAnalysisException(
      errorClass = "DELTA_UNSUPPORTED_STATIC_PARTITIONS",
      messageParameters = Array.empty
    )
  }

  def zOrderingOnPartitionColumnException(colName: String): Throwable = {
    new DeltaIllegalArgumentException(
      errorClass = "DELTA_ZORDERING_ON_PARTITION_COLUMN",
      messageParameters = Array(colName)
    )
  }

  def zOrderingOnColumnWithNoStatsException(
      colNames: Seq[String],
      spark: SparkSession): Throwable = {
    new DeltaAnalysisException(
      errorClass = "DELTA_ZORDERING_ON_COLUMN_WITHOUT_STATS",
      messageParameters = Array(colNames.mkString("[", ", ", "]"),
        DeltaSQLConf.DELTA_OPTIMIZE_ZORDER_COL_STAT_CHECK.key)
    )
  }

  def zOrderingColumnDoesNotExistException(colName: String): Throwable = {
    new DeltaIllegalArgumentException(
      errorClass = "DELTA_ZORDERING_COLUMN_DOES_NOT_EXIST",
      messageParameters = Array(colName))
  }

  /**
   * Throwable used when CDC options contain no 'start'.
   */
  def noStartVersionForCDC(): Throwable = {
    new DeltaAnalysisException(
      errorClass = "DELTA_NO_START_FOR_CDC_READ",
      messageParameters = Array.empty
    )
  }

  /**
   * Throwable used when CDC is not enabled according to table metadata.
   */
  def changeDataNotRecordedException(version: Long, start: Long, end: Long): Throwable = {
    new DeltaAnalysisException(
      errorClass = "DELTA_MISSING_CHANGE_DATA",
      messageParameters = Array(start.toString, end.toString, version.toString,
        DeltaConfigs.CHANGE_DATA_FEED.key))
  }

  /**
   * Throwable used for invalid CDC 'start' and 'end' options, where end < start
   */
  def endBeforeStartVersionInCDC(start: Long, end: Long): Throwable = {
    new DeltaIllegalArgumentException(
      errorClass = "DELTA_INVALID_CDC_RANGE",
      messageParameters = Array(start.toString, end.toString)
    )
  }

  /**
   * Throwable used for invalid CDC 'start' and 'latest' options, where latest < start
   */
  def startVersionAfterLatestVersion(start: Long, latest: Long): Throwable = {
    new IllegalArgumentException(
      s"Provided Start version($start) for reading change data is invalid. " +
        s"Start version cannot be greater than the latest version of the table($latest).")
  }

  def unexpectedChangeFilesFound(changeFiles: String): Throwable = {
    new DeltaIllegalStateException(
      errorClass = "DELTA_UNEXPECTED_CHANGE_FILES_FOUND",
      messageParameters = Array(changeFiles))
  }

  def addColumnAtIndexLessThanZeroException(pos: String, col: String): Throwable = {
    new DeltaAnalysisException(
      errorClass = "DELTA_ADD_COLUMN_AT_INDEX_LESS_THAN_ZERO",
      messageParameters = Array(pos, col))
  }

  def columnNameNotFoundException(colName: String, scheme: String): Throwable = {
    new DeltaAnalysisException(
      errorClass = "DELTA_COLUMN_NOT_FOUND",
      messageParameters = Array(colName, scheme))
  }

  def foundDuplicateColumnsException(colType: String, duplicateCols: String): Throwable = {
    new DeltaAnalysisException(
      errorClass = "DELTA_DUPLICATE_COLUMNS_FOUND",
      messageParameters = Array(colType, duplicateCols))
  }

  def addColumnStructNotFoundException(pos: String): Throwable = {
    new DeltaAnalysisException(
      errorClass = "DELTA_ADD_COLUMN_STRUCT_NOT_FOUND",
      messageParameters = Array(pos))
  }

  def operationNotSupportedException(
      operation: String, tableIdentifier: TableIdentifier): Throwable = {
    new DeltaAnalysisException(
      errorClass = "DELTA_OPERATION_NOT_ALLOWED_DETAIL",
      messageParameters = Array(operation, tableIdentifier.toString))
  }

  def operationNotSupportedException(operation: String): Throwable = {
    new DeltaAnalysisException(
      errorClass = "DELTA_OPERATION_NOT_ALLOWED",
      messageParameters = Array(operation))
  }

  def emptyDataException: Throwable = {
    new DeltaAnalysisException(
      errorClass = "DELTA_EMPTY_DATA", messageParameters = Array.empty)
  }

  def fileNotFoundException(path: String): Throwable = {
    new DeltaFileNotFoundException(
      errorClass = "DELTA_FILE_NOT_FOUND",
      messageParameters = Array(path))
  }

  def fileOrDirectoryNotFoundException(path: String): Throwable = {
    new DeltaFileNotFoundException(
      errorClass = "DELTA_FILE_OR_DIR_NOT_FOUND",
      messageParameters = Array(path))
  }

  def excludeRegexOptionException(regexOption: String, cause: Throwable = null): Throwable = {
    new DeltaIllegalArgumentException(
      errorClass = "DELTA_REGEX_OPT_SYNTAX_ERROR",
      messageParameters = Array(regexOption),
      cause = cause)
  }

  def notADeltaTableException(deltaTableIdentifier: DeltaTableIdentifier): Throwable = {
    new DeltaAnalysisException(
      errorClass = "DELTA_MISSING_DELTA_TABLE",
      messageParameters = Array(s"$deltaTableIdentifier"))
  }

  def notADeltaTableException(
      operation: String, deltaTableIdentifier: DeltaTableIdentifier): Throwable = {
    new DeltaAnalysisException(
      errorClass = "DELTA_TABLE_ONLY_OPERATION",
      messageParameters = Array(s"$deltaTableIdentifier", s"$operation"))
  }

  def notADeltaTableException(operation: String): Throwable = {
    new DeltaAnalysisException(
      errorClass = "DELTA_ONLY_OPERATION",
      messageParameters = Array(operation)
    )
  }

  def notADeltaSourceException(command: String, plan: Option[LogicalPlan] = None): Throwable = {
    val planName = if (plan.isDefined) plan.toString else ""
    new DeltaAnalysisException(
      errorClass = "DELTA_UNSUPPORTED_SOURCE",
      messageParameters = Array(command, s"$planName")
    )
  }

  def partitionColumnCastFailed(
      columnValue: String,
      dataType: String,
      columnName: String): Throwable = {
    new DeltaRuntimeException(
      errorClass = "DELTA_PARTITION_COLUMN_CAST_FAILED",
      messageParameters = Array(columnValue, dataType, columnName))
  }

  def schemaChangedSinceAnalysis(
      atAnalysis: StructType,
      latestSchema: StructType,
      mentionLegacyFlag: Boolean = false): Throwable = {
    val schemaDiff = SchemaUtils.reportDifferences(atAnalysis, latestSchema)
      .map(_.replace("Specified", "Latest"))
    val legacyFlagMessage = if (mentionLegacyFlag) {
      s"""
         |This check can be turned off by setting the session configuration key
         |${DeltaSQLConf.DELTA_SCHEMA_ON_READ_CHECK_ENABLED.key} to false.""".stripMargin
    } else {
      ""
    }
    new DeltaAnalysisException(
      errorClass = "DELTA_SCHEMA_CHANGE_SINCE_ANALYSIS",
      messageParameters = Array(schemaDiff.mkString("\n"), legacyFlagMessage)
    )
  }

  def incorrectArrayAccess(): Throwable = {
    new DeltaAnalysisException(
      errorClass = "DELTA_INCORRECT_ARRAY_ACCESS",
      messageParameters = Array.empty)
  }
  def invalidColumnName(name: String): Throwable = {
    new DeltaAnalysisException(
      errorClass = "DELTA_INVALID_CHARACTERS_IN_COLUMN_NAME",
      messageParameters = Array(name))
  }

  def invalidIsolationLevelException(s: String): Throwable = {
    new DeltaIllegalArgumentException(
      errorClass = "DELTA_INVALID_ISOLATION_LEVEL",
      messageParameters = Array(s))
  }

  def invalidPartitionColumn(col: String, tbl: String): Throwable = {
    new DeltaAnalysisException(
      errorClass = "DELTA_INVALID_PARTITION_COLUMN",
      messageParameters = Array(col, tbl))
  }

  def invalidPartitionColumn(e: AnalysisException): Throwable = {
    new DeltaAnalysisException(
      errorClass = "DELTA_INVALID_PARTITION_COLUMN_NAME",
      messageParameters = Array.empty,
      cause = Option(e))
  }

  def invalidTimestampFormat(
      ts: String,
      format: String,
      cause: Option[Throwable] = None): Throwable = {
    new DeltaAnalysisException(
      errorClass = "DELTA_INVALID_TIMESTAMP_FORMAT",
      messageParameters = Array(ts, format),
      cause = cause)
  }

  def missingTableIdentifierException(operationName: String): Throwable = {
    new DeltaAnalysisException(
      errorClass = "DELTA_OPERATION_MISSING_PATH",
      messageParameters = Array(operationName)
    )
  }

  def viewInDescribeDetailException(view: TableIdentifier): Throwable = {
    new DeltaAnalysisException(
      errorClass = "DELTA_UNSUPPORTED_DESCRIBE_DETAIL_VIEW",
      messageParameters = Array(s"$view")
    )
  }

  def alterTableChangeColumnException(oldColumns: String, newColumns: String): Throwable = {
    new AnalysisException(
      "ALTER TABLE CHANGE COLUMN is not supported for changing column " + oldColumns + " to "
      + newColumns)
  }

  def notADeltaTable(table: String): Throwable = {
    new DeltaAnalysisException(errorClass = "DELTA_NOT_A_DELTA_TABLE",
      messageParameters = Array(table))
  }

  def unsupportedWriteStagedTable(tableName: String): Throwable = {
    new DeltaAnalysisException(
      errorClass = "DELTA_UNSUPPORTED_WRITES_STAGED_TABLE",
      messageParameters = Array(tableName)
    )
  }

  def notEnoughColumnsInInsert(
      table: String,
      query: Int,
      target: Int,
      nestedField: Option[String] = None): Throwable = {
    val nestedFieldStr = nestedField.map(f => s"not enough nested fields in $f")
      .getOrElse("not enough data columns")
    new DeltaAnalysisException(
      errorClass = "DELTA_INSERT_COLUMN_ARITY_MISMATCH",
      messageParameters = Array(table, nestedFieldStr, target.toString, query.toString))
  }

  def notFoundFileToBeRewritten(absolutePath: String, candidates: Iterable[String]): Throwable = {
    new DeltaIllegalStateException(
      errorClass = "DELTA_FILE_TO_OVERWRITE_NOT_FOUND",
      messageParameters = Array(absolutePath, candidates.mkString("\n")))
  }

  def cannotFindSourceVersionException(json: String): Throwable = {
    new DeltaIllegalStateException(
      errorClass = "DELTA_CANNOT_FIND_VERSION",
      messageParameters = Array(json))
  }

  def cannotInsertIntoColumn(
      tableName: String,
      source: String,
      target: String,
      targetType: String): Throwable = {
    new DeltaAnalysisException(
      errorClass = "DELTA_COLUMN_STRUCT_TYPE_MISMATCH",
      messageParameters = Array(source, targetType, target, tableName))
  }

  def alterTableReplaceColumnsException(
      oldSchema: StructType,
      newSchema: StructType,
      reason: String): Throwable = {
    new DeltaAnalysisException(
      errorClass = "DELTA_UNSUPPORTED_ALTER_TABLE_REPLACE_COL_OP",
      messageParameters = Array(reason, formatSchema(oldSchema), formatSchema(newSchema))
    )
  }

  def ambiguousPartitionColumnException(
      columnName: String, colMatches: Seq[StructField]): Throwable = {
    new DeltaAnalysisException(
      errorClass = "DELTA_AMBIGUOUS_PARTITION_COLUMN",
      messageParameters = Array(formatColumn(columnName).toString,
        formatColumnList(colMatches.map(_.name)))
    )
  }

  def tableNotSupportedException(operation: String): Throwable = {
    new DeltaAnalysisException(
      errorClass = "DELTA_TABLE_NOT_SUPPORTED_IN_OP",
      messageParameters = Array(operation)
    )
  }

  def vacuumBasePathMissingException(baseDeltaPath: Path): Throwable = {
    new DeltaAnalysisException(
      errorClass = "DELTA_UNSUPPORTED_VACUUM_SPECIFIC_PARTITION",
      messageParameters = Array(s"$baseDeltaPath")
    )
  }

  def unexpectedDataChangeException(op: String): Throwable = {
    new DeltaAnalysisException(
      errorClass = "DELTA_DATA_CHANGE_FALSE",
      messageParameters = Array(op)
    )
  }

  def unknownConfigurationKeyException(confKey: String): Throwable = {
    new DeltaAnalysisException(
      errorClass = "DELTA_UNKNOWN_CONFIGURATION",
      messageParameters = Array(confKey))
  }

  def cdcNotAllowedInThisVersion(): Throwable = {
    new DeltaAnalysisException(
      errorClass = "DELTA_CDC_NOT_ALLOWED_IN_THIS_VERSION",
      messageParameters = Array.empty
    )
  }

  def cdcWriteNotAllowedInThisVersion(): Throwable = {
    new DeltaAnalysisException(
      errorClass = "DELTA_CHANGE_TABLE_FEED_DISABLED",
      messageParameters = Array.empty
    )
  }

  def pathNotSpecifiedException: Throwable = {
    new IllegalArgumentException("'path' is not specified")
  }

  def pathNotExistsException(path: String): Throwable = {
    new DeltaAnalysisException(errorClass = "DELTA_PATH_DOES_NOT_EXIST",
      messageParameters = Array(path))
  }

  def directoryNotFoundException(path: String): Throwable = {
    new FileNotFoundException(s"$path doesn't exist")
  }

  def pathAlreadyExistsException(path: Path): Throwable = {
    new DeltaAnalysisException(
      errorClass = "DELTA_PATH_EXISTS",
      messageParameters = Array(s"$path")
    )
  }

  def logFileNotFoundException(
      path: Path,
      version: Long,
      metadata: Metadata): Throwable = {
    val logRetention = DeltaConfigs.LOG_RETENTION.fromMetaData(metadata)
    val checkpointRetention = DeltaConfigs.CHECKPOINT_RETENTION_DURATION.fromMetaData(metadata)
    new DeltaFileNotFoundException(
      errorClass = "DELTA_TRUNCATED_TRANSACTION_LOG",
      messageParameters = Array(
        path.toString,
        version.toString,
        DeltaConfigs.LOG_RETENTION.key,
        logRetention.toString,
        DeltaConfigs.CHECKPOINT_RETENTION_DURATION.key,
        checkpointRetention.toString)
    )
  }

  def logFileNotFoundExceptionForStreamingSource(e: FileNotFoundException): Throwable = {
    new FileNotFoundException(e.getMessage + " If you never deleted it, it's " +
      "likely your query is lagging behind. Please delete its checkpoint to restart" +
      " from scratch. To avoid this happening again, you can update your retention " +
      "policy of your Delta table").initCause(e)
  }

  def logFailedIntegrityCheck(version: Long, mismatchOption: String): Throwable = {
    new DeltaIllegalStateException(
      errorClass = "DELTA_TXN_LOG_FAILED_INTEGRITY",
      messageParameters = Array(version.toString, mismatchOption)
    )
  }

  def checkpointNonExistTable(path: Path): Throwable = {
    new IllegalStateException(s"Cannot checkpoint a non-exist table $path. Did you manually " +
      s"delete files in the _delta_log directory?")
  }

  def multipleLoadPathsException(paths: Seq[String]): Throwable = {
    new DeltaAnalysisException(
      errorClass = "MULTIPLE_LOAD_PATH",
      messageParameters = Array(paths.mkString("[", ",", "]")))
  }

  def partitionColumnNotFoundException(colName: String, schema: Seq[Attribute]): Throwable = {
    new AnalysisException(
      s"Partition column ${formatColumn(colName)} not found in schema " +
        s"[${schema.map(_.name).mkString(", ")}]")
  }

  def partitionPathParseException(fragment: String): Throwable = {
    new DeltaAnalysisException(
      errorClass = "DELTA_INVALID_PARTITION_PATH",
      messageParameters = Array(fragment))
  }

  def partitionPathInvolvesNonPartitionColumnException(
      badColumns: Seq[String], fragment: String): Throwable = {
    new DeltaAnalysisException(
      errorClass = "DELTA_NON_PARTITION_COLUMN_SPECIFIED",
      messageParameters = Array(formatColumnList(badColumns), fragment)
    )
  }

  def nonPartitionColumnAbsentException(colsDropped: Boolean): Throwable = {
    val msg = if (colsDropped) {
      " Columns which are of NullType have been dropped."
    } else {
      ""
    }
    new DeltaAnalysisException(
      errorClass = "DELTA_NON_PARTITION_COLUMN_ABSENT",
      messageParameters = Array(msg)
    )
  }

  def replaceWhereMismatchException(
      replaceWhere: String,
      invariantViolation: InvariantViolationException): Throwable = {
    new DeltaAnalysisException(
      errorClass = "DELTA_REPLACE_WHERE_MISMATCH",
      messageParameters = Array(replaceWhere, invariantViolation.getMessage),
      cause = Some(invariantViolation))
  }

  def replaceWhereMismatchException(replaceWhere: String, badPartitions: String): Throwable = {
    new DeltaAnalysisException(
      errorClass = "DELTA_REPLACE_WHERE_MISMATCH",
      messageParameters = Array(replaceWhere,
        s"Invalid data would be written to partitions $badPartitions."))
  }

  def illegalFilesFound(file: String): Throwable = {
    new DeltaIllegalStateException(
      errorClass = "DELTA_ILLEGAL_FILE_FOUND",
      messageParameters = Array(file))
  }

  def illegalDeltaOptionException(name: String, input: String, explain: String): Throwable = {
    new IllegalArgumentException(
      s"Invalid value '$input' for option '$name', $explain")
  }

  def invalidIdempotentWritesOptionsException(explain: String): Throwable = {
    new DeltaIllegalArgumentException(
      errorClass = "DELTA_INVALID_IDEMPOTENT_WRITES_OPTIONS",
      messageParameters = Array(explain))
  }

  def invalidInterval(interval: String): Throwable = {
    new DeltaIllegalArgumentException(
      errorClass = "DELTA_INVALID_INTERVAL",
      messageParameters = Array(interval)
      )
  }

  def invalidTableValueFunction(function: String) : Throwable = {
    new DeltaAnalysisException(
      errorClass = "DELTA_INVALID_TABLE_VALUE_FUNCTION",
      messageParameters = Array(function)
    )
  }

  def startingVersionAndTimestampBothSetException(
      versionOptKey: String,
      timestampOptKey: String): Throwable = {
    new IllegalArgumentException(s"Please either provide '$versionOptKey' or '$timestampOptKey'")
  }

  def unrecognizedLogFile(path: Path): Throwable = {
    new DeltaUnsupportedOperationException(
      errorClass = "DELTA_UNRECOGNIZED_LOGFILE",
      messageParameters = Array(s"$path")
    )
  }

  def modifyAppendOnlyTableException(tableName: String): Throwable = {
    new DeltaUnsupportedOperationException(
      errorClass = "DELTA_CANNOT_MODIFY_APPEND_ONLY",
      messageParameters = Array(tableName, DeltaConfigs.IS_APPEND_ONLY.key)
    )
  }

  def missingPartFilesException(version: Long, ae: Exception): Throwable = {
    new DeltaIllegalStateException(
      errorClass = "DELTA_MISSING_PART_FILES",
      messageParameters = Array(s"$version"),
      cause = ae
    )
  }

  def deltaVersionsNotContiguousException(
      spark: SparkSession, deltaVersions: Seq[Long]): Throwable = {
    new DeltaIllegalStateException(
      errorClass = "DELTA_VERSIONS_NOT_CONTIGUOUS",
      messageParameters = Array(deltaVersions.toString())
    )
  }

  def actionNotFoundException(action: String, version: Long): Throwable = {
    new DeltaIllegalStateException(
      errorClass = "DELTA_STATE_RECOVER_ERROR",
      messageParameters = Array(action, version.toString,
        DeltaSQLConf.DELTA_STATE_RECONSTRUCTION_VALIDATION_ENABLED.key))
  }

  def schemaChangedException(
      oldSchema: StructType,
      newSchema: StructType,
      retryable: Boolean): Throwable = {
    val msg =
      s"""Detected schema change:
        |old schema: ${formatSchema(oldSchema)}
        |
        |new schema: ${formatSchema(newSchema)}
        |
        |Please try restarting the query. If this issue repeats across query restarts without making
        |progress, you have made an incompatible schema change and need to start your query from
        |scratch using a new checkpoint directory.
      """.stripMargin
    new IllegalStateException(msg)
  }

  def streamWriteNullTypeException: Throwable = {
    new DeltaAnalysisException(
      errorClass = "DELTA_NULL_SCHEMA_IN_STREAMING_WRITE",
      messageParameters = Array.empty
    )
  }

  def schemaNotSetException: Throwable = {
    new DeltaAnalysisException(
      errorClass = "DELTA_SCHEMA_NOT_SET",
      messageParameters = Array.empty
    )
  }

  def specifySchemaAtReadTimeException: Throwable = {
    new DeltaAnalysisException(
      errorClass = "DELTA_UNSUPPORTED_SCHEMA_DURING_READ",
      messageParameters = Array.empty
    )
  }

  def schemaNotProvidedException: Throwable = {
    new AnalysisException(
      "Table schema is not provided. Please provide the schema of the table when using " +
        "REPLACE table and an AS SELECT query is not provided.")
  }

  def outputModeNotSupportedException(dataSource: String, outputMode: String): Throwable = {
    new DeltaAnalysisException(
      errorClass = "DELTA_UNSUPPORTED_OUTPUT_MODE",
      messageParameters = Array(dataSource, outputMode)
    )
  }

  def updateSetColumnNotFoundException(col: String, colList: Seq[String]): Throwable = {
    new DeltaAnalysisException(
      errorClass = "DELTA_MISSING_SET_COLUMN",
      messageParameters = Array(formatColumn(col), formatColumnList(colList)))
  }

  def updateSetConflictException(cols: Seq[String]): Throwable = {
    new DeltaAnalysisException(
      errorClass = "DELTA_CONFLICT_SET_COLUMN",
      messageParameters = Array(formatColumnList(cols)))
  }

  def updateNonStructTypeFieldNotSupportedException(col: String, s: DataType): Throwable = {
    new DeltaAnalysisException(
      errorClass = "DELTA_UNSUPPORTED_FIELD_UPDATE_NON_STRUCT",
      messageParameters = Array(s"${formatColumn(col)}", s"$s")
    )
  }

  def truncateTablePartitionNotSupportedException: Throwable = {
    new DeltaAnalysisException(
      errorClass = "DELTA_TRUNCATE_TABLE_PARTITION_NOT_SUPPORTED", messageParameters = Array.empty
    )
  }

  def blockStreamingReadsOnColumnMappingEnabledTable: Throwable = {
    new DeltaUnsupportedOperationException(
      errorClass = "DELTA_UNSUPPORTED_COLUMN_MAPPING_STREAMING_READS")
  }

  def bloomFilterOnPartitionColumnNotSupportedException(name: String): Throwable = {
    new DeltaAnalysisException(
      errorClass = "DELTA_UNSUPPORTED_PARTITION_COLUMN_IN_BLOOM_FILTER",
      messageParameters = Array(name))
  }

  def bloomFilterOnNestedColumnNotSupportedException(name: String): Throwable = {
    new DeltaAnalysisException(
      errorClass = "DELTA_UNSUPPORTED_NESTED_COLUMN_IN_BLOOM_FILTER",
      messageParameters = Array(name))
  }

  def bloomFilterOnColumnTypeNotSupportedException(name: String, dataType: DataType): Throwable = {
    new DeltaAnalysisException(
      errorClass = "DELTA_UNSUPPORTED_COLUMN_TYPE_IN_BLOOM_FILTER",
      messageParameters = Array(s"${dataType.catalogString}", name))
  }

  def bloomFilterMultipleConfForSingleColumnException(name: String): Throwable = {
    new DeltaAnalysisException(
      errorClass = "DELTA_MULTIPLE_CONF_FOR_SINGLE_COLUMN_IN_BLOOM_FILTER",
      messageParameters = Array(name))
  }

  def bloomFilterCreateOnNonExistingColumnsException(unknownColumns: Seq[String]): Throwable = {
    new DeltaAnalysisException(
      errorClass = "DELTA_CANNOT_CREATE_BLOOM_FILTER_NON_EXISTING_COL",
      messageParameters = Array(unknownColumns.mkString(", ")))
  }

  def bloomFilterInvalidParameterValueException(message: String): Throwable = {
    new AnalysisException(
      s"Cannot create bloom filter index, invalid parameter value: $message")
  }

  def bloomFilterDropOnNonIndexedColumnException(name: String): Throwable = {
    new DeltaAnalysisException(
      errorClass = "DELTA_CANNOT_DROP_BLOOM_FILTER_ON_NON_INDEXED_COLUMN",
      messageParameters = Array(name))
  }

  def bloomFilterDropOnNonExistingColumnsException(unknownColumns: Seq[String]): Throwable = {
    new DeltaAnalysisException(
      errorClass = "DELTA_BLOOM_FILTER_DROP_ON_NON_EXISTING_COLUMNS",
      messageParameters = Array(unknownColumns.mkString(", "))
    )
  }

  def cannotRenamePath(tempPath: String, path: String): Throwable = {
    new DeltaIllegalStateException(
      errorClass = "DELTA_CANNOT_RENAME_PATH", messageParameters = Array(tempPath, path))
  }

  def cannotSpecifyBothFileListAndPatternString(): Throwable = {
    new DeltaIllegalArgumentException(
      errorClass = "DELTA_FILE_LIST_AND_PATTERN_STRING_CONFLICT",
      messageParameters = null)
  }

  def cannotUpdateArrayField(table: String, field: String): Throwable = {
    new DeltaAnalysisException(errorClass = "DELTA_CANNOT_UPDATE_ARRAY_FIELD",
      messageParameters = Array(table, field))
  }

  def cannotUpdateMapField(table: String, field: String): Throwable = {
    new DeltaAnalysisException(errorClass = "DELTA_CANNOT_UPDATE_MAP_FIELD",
      messageParameters = Array(table, field))
  }

  def cannotUpdateStructField(table: String, field: String): Throwable = {
    new DeltaAnalysisException(errorClass = "DELTA_CANNOT_UPDATE_STRUCT_FIELD",
      messageParameters = Array(table, field))
  }

  def cannotUseDataTypeForPartitionColumnError(field: StructField): Throwable = {
    new DeltaAnalysisException(
      errorClass = "DELTA_INVALID_PARTITION_COLUMN_TYPE",
      messageParameters = Array(s"${field.name}", s"${field.dataType}")
    )
  }

  def multipleSourceRowMatchingTargetRowInMergeException(spark: SparkSession): Throwable = {
    new DeltaUnsupportedOperationException(
      errorClass = "DELTA_MULTIPLE_SOURCE_ROW_MATCHING_TARGET_ROW_IN_MERGE",
      messageParameters = Array(generateDocsLink(spark.sparkContext.getConf,
        "/delta-update.html#upsert-into-a-table-using-merge"))
    )
  }

  def sourceNotDeterministicInMergeException(spark: SparkSession): Throwable = {
    new UnsupportedOperationException(
      s"""Cannot perform Merge because the source dataset is not deterministic. Please refer to
         |${generateDocsLink(spark.sparkContext.getConf,
        "/delta-update.html#operation-semantics")} for more information.""".stripMargin
    )
  }

  def columnOfTargetTableNotFoundInMergeException(targetCol: String,
      colNames: String): Throwable = {
    new DeltaAnalysisException(
      errorClass = "DELTA_COLUMN_NOT_FOUND_IN_MERGE",
      messageParameters = Array(targetCol, colNames)
    )
  }

  def subqueryNotSupportedException(op: String, cond: Expression): Throwable = {
    new DeltaAnalysisException(
      errorClass = "DELTA_UNSUPPORTED_SUBQUERY",
      messageParameters = Array(op, cond.sql)
    )
  }

  def multiColumnInPredicateNotSupportedException(operation: String): Throwable = {
    new DeltaAnalysisException(
      errorClass = "DELTA_UNSUPPORTED_MULTI_COL_IN_PREDICATE",
      messageParameters = Array(operation)
    )
  }

  def nestedFieldNotSupported(operation: String, field: String): Throwable = {
    new DeltaAnalysisException(
      errorClass = "DELTA_UNSUPPORTED_NESTED_FIELD_IN_OPERATION",
      messageParameters = Array(operation, field)
    )
  }

  def nestedFieldsNeedRename(columns : Set[String], baseSchema : StructType): Throwable = {
    new DeltaAnalysisException(
      errorClass = "DELTA_NESTED_FIELDS_NEED_RENAME",
      messageParameters = Array(columns.mkString("[", ", ", "]"), formatSchema(baseSchema))
    )
  }

  def inSubqueryNotSupportedException(operation: String): Throwable = {
    new AnalysisException(
      s"In subquery is not supported in the $operation condition.")
  }

  def convertMetastoreMetadataMismatchException(
      tableProperties: Map[String, String],
      deltaConfiguration: Map[String, String]): Throwable = {
    def prettyMap(m: Map[String, String]): String = {
      m.map(e => s"${e._1}=${e._2}").mkString("[", ", ", "]")
    }
    new AnalysisException(
      s"""You are trying to convert a table which already has a delta log where the table
         |properties in the catalog don't match the configuration in the delta log.
         |Table properties in catalog: ${prettyMap(tableProperties)}
         |Delta configuration: ${prettyMap{deltaConfiguration}}
         |If you would like to merge the configurations (update existing fields and insert new
         |ones), set the SQL configuration
         |spark.databricks.delta.convert.metadataCheck.enabled to false.
       """.stripMargin)
  }

  def createExternalTableWithoutLogException(
      path: Path, tableName: String, spark: SparkSession): Throwable = {
    new DeltaAnalysisException(
      errorClass = "DELTA_CREATE_EXTERNAL_TABLE_WITHOUT_TXN_LOG",
      messageParameters = Array(tableName, path.toString,
      generateDocsLink(spark.sparkContext.getConf, "/index.html")))
  }

  def createExternalTableWithoutSchemaException(
      path: Path, tableName: String, spark: SparkSession): Throwable = {
    new DeltaAnalysisException(
      errorClass = "DELTA_CREATE_EXTERNAL_TABLE_WITHOUT_SCHEMA",
      messageParameters = Array(tableName, path.toString,
        generateDocsLink(spark.sparkContext.getConf, "/index.html")))
  }

  def createManagedTableWithoutSchemaException(
      tableName: String, spark: SparkSession): Throwable = {
    new DeltaAnalysisException(
      errorClass = "DELTA_INVALID_MANAGED_TABLE_SYNTAX_NO_SCHEMA",
      messageParameters = Array(tableName, s"""${generateDocsLink(spark.sparkContext.getConf,
        "/index.html")}""".stripMargin)
    )
  }

  def readTableWithoutSchemaException(identifier: String): Throwable = {
    new DeltaAnalysisException(
      errorClass = "DELTA_READ_TABLE_WITHOUT_COLUMNS",
      messageParameters = Array(identifier))
  }

  def createTableWithDifferentSchemaException(
      path: Path,
      specifiedSchema: StructType,
      existingSchema: StructType,
      diffs: Seq[String]): Throwable = {
    new DeltaAnalysisException(
      errorClass = "DELTA_CREATE_TABLE_SCHEME_MISMATCH",
      messageParameters = Array(path.toString,
        specifiedSchema.treeString, existingSchema.treeString,
        diffs.map("\n".r.replaceAllIn(_, "\n  ")).mkString("- ", "\n- ", "")))
  }

  def createTableWithDifferentPartitioningException(
      path: Path,
      specifiedColumns: Seq[String],
      existingColumns: Seq[String]): Throwable = {
    new AnalysisException(
      s"""The specified partitioning does not match the existing partitioning at $path.
         |
         |== Specified ==
         |${specifiedColumns.mkString(", ")}
         |
         |== Existing ==
         |${existingColumns.mkString(", ")}
        """.stripMargin)
  }

  def createTableWithDifferentPropertiesException(
      path: Path,
      specifiedProperties: Map[String, String],
      existingProperties: Map[String, String]): Throwable = {
    new DeltaAnalysisException(
      errorClass = "DELTA_CREATE_TABLE_WITH_DIFFERENT_PROPERTY",
      messageParameters = Array(path.toString,
        specifiedProperties.map { case (k, v) => s"$k=$v" }.mkString("\n"),
        existingProperties.map { case (k, v) => s"$k=$v" }.mkString("\n"))
    )
  }

  def aggsNotSupportedException(op: String, cond: Expression): Throwable = {
    val condStr = s"(condition = ${cond.sql})."
    new DeltaAnalysisException(
      errorClass = "DELTA_AGGREGATION_NOT_SUPPORTED",
      messageParameters = Array(op, condStr)
    )
  }

  def nonDeterministicNotSupportedException(op: String, cond: Expression): Throwable = {
    val condStr = s"(condition = ${cond.sql})."
    new DeltaAnalysisException(
      errorClass = "DELTA_NON_DETERMINISTIC_FUNCTION_NOT_SUPPORTED",
      messageParameters = Array(op, s"$condStr")
    )
  }

  def noHistoryFound(logPath: Path): Throwable = {
    new DeltaAnalysisException(
      errorClass = "DELTA_NO_COMMITS_FOUND",
      messageParameters = Array(logPath.toString))
  }

  def noReproducibleHistoryFound(logPath: Path): Throwable = {
    new AnalysisException(s"No reproducible commits found at $logPath")
  }

  def unsupportedAbsPathAddFile(str: String): Throwable = {
    new DeltaUnsupportedOperationException(
      errorClass = "DELTA_UNSUPPORTED_ABS_PATH_ADD_FILE",
      messageParameters = Array(str)
    )
  }

  case class TimestampEarlierThanCommitRetentionException(
      userTimestamp: java.sql.Timestamp,
      commitTs: java.sql.Timestamp,
      timestampString: String) extends AnalysisException(
    s"""The provided timestamp ($userTimestamp) is before the earliest version available to this
         |table ($commitTs). Please use a timestamp after $timestampString.
         """.stripMargin)

  def timestampGreaterThanLatestCommit(
      userTimestamp: java.sql.Timestamp,
      commitTs: java.sql.Timestamp,
      timestampString: String): Throwable = {
    new DeltaAnalysisException(
      errorClass = "DELTA_TIMESTAMP_GREATER_THAN_COMMIT",
      messageParameters = Array(s"$userTimestamp", s"$commitTs", timestampString)
    )
  }

  def timestampInvalid(expr: Expression): Throwable = {
    new AnalysisException(
      s"The provided timestamp (${expr.sql}) cannot be converted to a valid timestamp.")
  }

  case class TemporallyUnstableInputException(
      userTimestamp: java.sql.Timestamp,
      commitTs: java.sql.Timestamp,
      timestampString: String,
      commitVersion: Long) extends AnalysisException(
    s"""The provided timestamp: $userTimestamp is after the latest commit timestamp of
         |$commitTs. If you wish to query this version of the table, please either provide
         |the version with "VERSION AS OF $commitVersion" or use the exact timestamp
         |of the last commit: "TIMESTAMP AS OF '$timestampString'".
       """.stripMargin)

  def restoreVersionNotExistException(
      userVersion: Long,
      earliest: Long,
      latest: Long): Throwable = {
    new DeltaAnalysisException(
      errorClass = "DELTA_CANNOT_RESTORE_TABLE_VERSION",
      messageParameters = Array(userVersion.toString, earliest.toString, latest.toString))
  }

  def restoreTimestampGreaterThanLatestException(
      userTimestamp: String,
      latestTimestamp: String): Throwable = {
    new DeltaAnalysisException(
      errorClass = "DELTA_CANNOT_RESTORE_TIMESTAMP_GREATER",
      messageParameters = Array(userTimestamp, latestTimestamp)
    )
  }

  def restoreTimestampBeforeEarliestException(
      userTimestamp: String,
      earliestTimestamp: String): Throwable = {
    new AnalysisException(
      s"Cannot restore table to timestamp ($userTimestamp) as it is before the earliest version " +
        s"available. Please use a timestamp after ($earliestTimestamp)"
    )
  }

  def timeTravelNotSupportedException: Throwable = {
    new DeltaAnalysisException(
      errorClass = "DELTA_UNSUPPORTED_TIME_TRAVEL_VIEWS",
      messageParameters = Array.empty
    )
  }

  def multipleTimeTravelSyntaxUsed: Throwable = {
    new DeltaAnalysisException(
      errorClass = "DELTA_UNSUPPORTED_TIME_TRAVEL_MULTIPLE_FORMATS",
      messageParameters = Array.empty
    )
  }

  def nonExistentDeltaTable(table: String): Throwable = {
    new DeltaIllegalStateException(
      errorClass = "DELTA_TABLE_NOT_FOUND", messageParameters = Array(table))
  }

  def nonExistentColumnInSchema(column: String, schema: String): Throwable = {
    new DeltaAnalysisException("DELTA_COLUMN_NOT_FOUND_IN_SCHEMA",
      Array(column, schema))
  }

  def provideOneOfInTimeTravel: Throwable = {
    new DeltaIllegalArgumentException(
      errorClass = "DELTA_ONEOF_IN_TIMETRAVEL", messageParameters = null)
  }

  def emptyCalendarInterval: Throwable = {
    new DeltaIllegalArgumentException(
      errorClass = "DELTA_INVALID_CALENDAR_INTERVAL_EMPTY",
      messageParameters = Array.empty
    )
  }

  def invalidMergeClauseWhenNotMatched(clause: String): Throwable = {
    new DeltaAnalysisException(
      errorClass = "DELTA_MERGE_INVALID_WHEN_NOT_MATCHED_CLAUSE",
      messageParameters = Array(clause)
    )
  }

  def unexpectedPartialScan(path: Path): Throwable = {
    new DeltaAnalysisException(
      errorClass = "DELTA_UNEXPECTED_PARTIAL_SCAN",
      messageParameters = Array(s"$path")
    )
  }

  def deltaLogAlreadyExistsException(path: String): Throwable = {
    new DeltaAnalysisException(
      errorClass = "DELTA_LOG_ALREADY_EXISTS",
      messageParameters = Array(path)
    )
  }

  // should only be used by fast import
  def commitAlreadyExistsException(version: Long, logPath: Path): Throwable = {
    new IllegalStateException(
      s"Commit of version $version already exists in the log: ${logPath.toUri.toString}")
  }

  def missingProviderForConvertException(path: String): Throwable = {
    new DeltaAnalysisException(
      errorClass = "DELTA_MISSING_PROVIDER_FOR_CONVERT",
      messageParameters = Array(path))
  }

  def convertNonParquetTablesException(ident: TableIdentifier, sourceName: String): Throwable = {
    new DeltaAnalysisException(
      errorClass = "DELTA_CONVERT_NON_PARQUET_TABLE",
      messageParameters = Array(sourceName, ident.toString)
    )
  }

  def unexpectedPartitionColumnFromFileNameException(
      path: String, parsedCol: String, expectedCol: String): Throwable = {
    new AnalysisException(s"Expecting partition column ${formatColumn(expectedCol)}, but" +
      s" found partition column ${formatColumn(parsedCol)} from parsing the file name: $path")
  }

  def unexpectedNumPartitionColumnsFromFileNameException(
      path: String, parsedCols: Seq[String], expectedCols: Seq[String]): Throwable = {
    new DeltaAnalysisException(
      errorClass = "DELTA_UNEXPECTED_NUM_PARTITION_COLUMNS_FROM_FILE_NAME",
      messageParameters = Array(
        expectedCols.size.toString,
        formatColumnList(expectedCols),
        parsedCols.size.toString,
        formatColumnList(parsedCols),
        path)
    )
  }

  def castPartitionValueException(partitionValue: String, dataType: DataType): Throwable = {
    new DeltaRuntimeException(
      errorClass = "DELTA_FAILED_CAST_PARTITION_VALUE",
      messageParameters = Array(partitionValue, dataType.toString))
  }

  def emptyDirectoryException(directory: String): Throwable = {
    new DeltaFileNotFoundException(
      errorClass = "DELTA_EMPTY_DIRECTORY",
      messageParameters = Array(directory)
    )
  }

  def alterTableSetLocationSchemaMismatchException(
      original: StructType, destination: StructType): Throwable = {
    new DeltaAnalysisException(
      errorClass = "DELTA_SET_LOCATION_SCHEMA_MISMATCH",
      messageParameters = Array(formatSchema(original), formatSchema(destination),
        DeltaSQLConf.DELTA_ALTER_LOCATION_BYPASS_SCHEMA_CHECK.key))
  }

  def sparkSessionNotSetException(): Throwable = {
    new DeltaIllegalStateException(errorClass = "DELTA_SPARK_SESSION_NOT_SET")
  }

  def setLocationNotSupportedOnPathIdentifiers(): Throwable = {
    new AnalysisException("Cannot change the location of a path based table.")
  }

  def useSetLocation(): Throwable = {
    new DeltaAnalysisException(
      errorClass = "DELTA_CANNOT_CHANGE_LOCATION",
      messageParameters = Array.empty
    )
  }

  def cannotSetLocationMultipleTimes(locations : Seq[String]) : Throwable = {
    new DeltaIllegalArgumentException(
      errorClass = "DELTA_CANNOT_SET_LOCATION_MULTIPLE_TIMES",
      messageParameters = Array(s"${locations}")
    )
  }

  def cannotReplaceMissingTableException(itableIdentifier: Identifier): Throwable = {
    new DeltaAnalysisException(
      errorClass = "DELTA_CANNOT_REPLACE_MISSING_TABLE",
      messageParameters = Array(itableIdentifier.toString))
  }

  def cannotCreateLogPathException(logPath: String): Throwable = {
    new DeltaIOException(
      errorClass = "DELTA_CANNOT_CREATE_LOG_PATH",
      messageParameters = Array(logPath))
  }

  def cannotChangeProvider(): Throwable = {
    new DeltaAnalysisException(
      errorClass = "DELTA_CANNOT_CHANGE_PROVIDER",
      messageParameters = Array.empty
    )
  }

  def describeViewHistory: Throwable = {
    new DeltaAnalysisException(
      errorClass = "DELTA_CANNOT_DESCRIBE_VIEW_HISTORY",
      messageParameters = Array.empty
    )
  }

  def viewNotSupported(operationName: String): Throwable = {
    new AnalysisException(s"Operation $operationName can not be performed on a view")
  }

  def postCommitHookFailedException(
      failedHook: PostCommitHook,
      failedOnCommitVersion: Long,
      extraErrorMessage: String,
      error: Throwable): Throwable = {
    var errorMessage = ""
    if (extraErrorMessage != null && extraErrorMessage.nonEmpty) {
      errorMessage += s": $extraErrorMessage"
    }
    val ex = new DeltaRuntimeException(
      errorClass = "DELTA_POST_COMMIT_HOOK_FAILED",
      messageParameters = Array(s"$failedOnCommitVersion", failedHook.name, errorMessage)
    )
    ex.initCause(error)
    ex
  }

  def unsupportedGenerateModeException(modeName: String): Throwable = {
    import org.apache.spark.sql.delta.commands.DeltaGenerateCommand
    val supportedModes = DeltaGenerateCommand.modeNameToGenerationFunc.keys.toSeq.mkString(", ")
    new DeltaIllegalArgumentException(
      errorClass = "DELTA_MODE_NOT_SUPPORTED",
      messageParameters = Array(modeName, supportedModes))
  }

  def illegalUsageException(option: String, operation: String): Throwable = {
    new DeltaIllegalArgumentException(
      errorClass = "DELTA_ILLEGAL_USAGE",
      messageParameters = Array(option, operation))
  }

  def foundMapTypeColumnException(key: String, value: String): Throwable = {
    new DeltaAnalysisException(
      errorClass = "DELTA_FOUND_MAP_TYPE_COLUMN",
      messageParameters = Array(key, value)
    )
  }
  def columnNotInSchemaException(column: String, schema: StructType): Throwable = {
    nonExistentColumnInSchema(column, schema.treeString)
  }

  def metadataAbsentException(): Throwable = {
    new DeltaIllegalStateException(errorClass = "DELTA_METADATA_ABSENT",
      messageParameters = Array(DeltaSQLConf.DELTA_COMMIT_VALIDATION_ENABLED.key))
  }

  def updateSchemaMismatchExpression(from: StructType, to: StructType): Throwable = {
    new DeltaAnalysisException(
      errorClass = "DELTA_UPDATE_SCHEMA_MISMATCH_EXPRESSION",
      messageParameters = Array(from.catalogString, to.catalogString)
    )
  }

  def extractReferencesFieldNotFound(field: String, exception: Throwable): Throwable = {
    new DeltaIllegalStateException(
      errorClass = "DELTA_EXTRACT_REFERENCES_FIELD_NOT_FOUND",
      messageParameters = Array(field),
      cause = exception)
  }

  def addFilePartitioningMismatchException(
    addFilePartitions: Seq[String],
    metadataPartitions: Seq[String]): Throwable = {
    new DeltaIllegalStateException(
      errorClass = "DELTA_INVALID_PARTITIONING_SCHEMA",
      messageParameters = Array(s"${DeltaErrors.formatColumnList(metadataPartitions)}",
        s"${DeltaErrors.formatColumnList(addFilePartitions)}",
        s"${DeltaSQLConf.DELTA_COMMIT_VALIDATION_ENABLED.key}")
    )
  }

  def concurrentModificationExceptionMsg(
      sparkConf: SparkConf,
      baseMessage: String,
      commit: Option[CommitInfo]): String = {
    baseMessage +
      commit.map(ci => s"\nConflicting commit: ${JsonUtils.toJson(ci)}").getOrElse("") +
      s"\nRefer to " +
      s"${DeltaErrors.generateDocsLink(sparkConf, "/concurrency-control.html")} " +
      "for more details."
  }

  def ignoreStreamingUpdatesAndDeletesWarning(spark: SparkSession): String = {
    val docPage = DeltaErrors.generateDocsLink(
      spark.sparkContext.getConf,
      "/delta-streaming.html#ignoring-updates-and-deletes")
    s"""WARNING: The 'ignoreFileDeletion' option is deprecated. Switch to using one of
       |'ignoreDeletes' or 'ignoreChanges'. Refer to $docPage for details.
         """.stripMargin
  }

  def configureSparkSessionWithExtensionAndCatalog(originalException: Throwable): Throwable = {
    val catalogImplConfig = SQLConf.V2_SESSION_CATALOG_IMPLEMENTATION.key
    new DeltaAnalysisException(
      errorClass = "DELTA_CONFIGURE_SPARK_SESSION_WITH_EXTENSION_AND_CATALOG",
      messageParameters = Array(classOf[DeltaSparkSessionExtension].getName,
        catalogImplConfig, classOf[DeltaCatalog].getName),
      cause = Some(originalException)
    )
  }

  def duplicateColumnsOnUpdateTable(originalException: Throwable): Throwable = {
    new DeltaAnalysisException(
      errorClass = "DELTA_DUPLICATE_COLUMNS_ON_UPDATE_TABLE",
      messageParameters = Array(originalException.getMessage),
      cause = Some(originalException))
  }

  def maxCommitRetriesExceededException(
      attemptNumber: Int,
      attemptVersion: Long,
      initAttemptVersion: Long,
      numActions: Int,
      totalCommitAttemptTime: Long): Throwable = {
    new DeltaIllegalStateException(
      errorClass = "DELTA_MAX_COMMIT_RETRIES_EXCEEDED",
      messageParameters = Array(s"$attemptNumber", s"$initAttemptVersion", s"$attemptVersion",
        s"$numActions", s"$totalCommitAttemptTime"))
  }

  def generatedColumnsNonDeltaFormatError(): Throwable = {
    new AnalysisException("Generated columns are only supported by Delta")
  }

  def generatedColumnsReferToWrongColumns(e: AnalysisException): Throwable = {
    new DeltaAnalysisException(
      errorClass = "DELTA_INVALID_GENERATED_COLUMN_REFERENCES", Array.empty, cause = Some(e))
  }

  def generatedColumnsUpdateColumnType(current: StructField, update: StructField): Throwable = {
    new AnalysisException(
      s"Column ${current.name} is a generated column or a column used by a generated column. " +
        s"The data type is ${current.dataType.sql}. It doesn't accept data type " +
        s"${update.dataType.sql}")
  }

  def generatedColumnsUDF(expr: Expression): Throwable = {
    new AnalysisException(
      s"Found ${expr.sql}. A generated column cannot use a user-defined function")
  }

  def generatedColumnsNonDeterministicExpression(expr: Expression): Throwable = {
    new AnalysisException(
      s"Found ${expr.sql}. A generated column cannot use a non deterministic expression")
  }

  def generatedColumnsAggregateExpression(expr: Expression): Throwable = {
    new DeltaAnalysisException(
      errorClass = "DELTA_AGGREGATE_IN_GENERATED_COLUMN",
      messageParameters = Array(expr.sql.toString)
    )
  }

  def generatedColumnsUnsupportedExpression(expr: Expression): Throwable = {
    new DeltaAnalysisException(
      errorClass = "DELTA_UNSUPPORTED_EXPRESSION_GENERATED_COLUMN",
      messageParameters = Array(s"${expr.sql}")
    )
  }

  def generatedColumnsTypeMismatch(
      column: String,
      columnType: DataType,
      exprType: DataType): Throwable = {
    new DeltaAnalysisException(
      errorClass = "DELTA_GENERATED_COLUMNS_EXPR_TYPE_MISMATCH",
      messageParameters = Array(column, exprType.sql, columnType.sql)
    )
  }

  def expressionsNotFoundInGeneratedColumn(column: String): Throwable = {
    new DeltaIllegalStateException(
      errorClass = "DELTA_EXPRESSIONS_NOT_FOUND_IN_GENERATED_COLUMN",
      messageParameters = Array(column)
    )
  }

  def cannotChangeDataType(msg: String): Throwable = {
    new DeltaAnalysisException(
      errorClass = "DELTA_CANNOT_CHANGE_DATA_TYPE",
      messageParameters = Array(msg)
    )
  }

  def unsupportedDataTypes(
      unsupportedDataType: UnsupportedDataTypeInfo,
      moreUnsupportedDataTypes: UnsupportedDataTypeInfo*): Throwable = {
    val prettyMessage = (unsupportedDataType +: moreUnsupportedDataTypes)
      .map(dt => s"${dt.column}: ${dt.dataType}")
      .mkString("[", ", ", "]")
    new DeltaAnalysisException(
      errorClass = "DELTA_UNSUPPORTED_DATA_TYPES",
      messageParameters = Array(prettyMessage, DeltaSQLConf.DELTA_SCHEMA_TYPE_CHECK.key)
    )
  }

  def tableAlreadyExists(table: CatalogTable): Throwable = {
    new DeltaAnalysisException(
      errorClass = "DELTA_TABLE_ALREADY_EXISTS",
      messageParameters = Array(s"${table.identifier.quotedString}")
    )
  }

  def indexLargerThanStruct(pos: Int, column: StructField, len: Int): Throwable = {
    new DeltaAnalysisException(
      errorClass = "DELTA_INDEX_LARGER_THAN_STRUCT",
      messageParameters = Array(s"$pos", s"$column", s"$len")
    )
  }

  def indexLargerOrEqualThanStruct(pos: Int, len: Int): Throwable = {
    new DeltaAnalysisException(
      errorClass = "DELTA_INDEX_LARGER_OR_EQUAL_THAN_STRUCT",
      messageParameters = Array(s"$pos", s"$len")
    )
  }

  def invalidV1TableCall(callVersion: String, tableVersion: String): Throwable = {
    new DeltaIllegalStateException(
      errorClass = "DELTA_INVALID_V1_TABLE_CALL",
      messageParameters = Array(callVersion, tableVersion)
    )
  }

  def cannotGenerateUpdateExpressions(): Throwable = {
    new DeltaIllegalStateException(
      errorClass = "DELTA_CANNOT_GENERATE_UPDATE_EXPRESSIONS",
      messageParameters = Array.empty
    )
  }

  def unrecognizedInvariant(): Throwable = {
    new DeltaUnsupportedOperationException(
      errorClass = "DELTA_UNRECOGNIZED_INVARIANT",
      messageParameters = Array.empty
    )
  }

  def unrecognizedColumnChange(otherClass: String) : Throwable = {
    new DeltaUnsupportedOperationException(
      errorClass = "DELTA_UNRECOGNIZED_COLUMN_CHANGE",
      messageParameters = Array(otherClass)
    )
  }

  def notNullColumnNotFoundInStruct(struct: String): Throwable = {
    new DeltaIndexOutOfBoundsException(
      errorClass = "DELTA_NOT_NULL_COLUMN_NOT_FOUND_IN_STRUCT",
      messageParameters = Array(struct)
    )
  }

  def unSupportedInvariantNonStructType: Throwable = {
    new DeltaUnsupportedOperationException(
      errorClass = "DELTA_UNSUPPORTED_INVARIANT_NON_STRUCT",
      messageParameters = Array.empty
    )
  }

  def cannotResolveColumn(fieldName: String, schema: StructType): Throwable = {
    new DeltaAnalysisException(
      errorClass = "DELTA_CANNOT_RESOLVE_COLUMN",
      messageParameters = Array(fieldName, schema.treeString)
    )
  }

  def unsupportedTruncateSampleTables: Throwable = {
    new DeltaAnalysisException(
      errorClass = "DELTA_UNSUPPORTED_TRUNCATE_SAMPLE_TABLES",
      messageParameters = Array.empty
    )
  }

  def unrecognizedFileAction(otherAction: String, otherClass: String) : Throwable = {
    new DeltaIllegalStateException(
      errorClass = "DELTA_UNRECOGNIZED_FILE_ACTION",
      messageParameters = Array(otherAction, otherClass)
    )
  }

  def operationOnTempViewWithGenerateColsNotSupported(op: String): Throwable = {
    new DeltaAnalysisException(
      errorClass = "DELTA_OPERATION_ON_TEMP_VIEW_WITH_GENERATED_COLS_NOT_SUPPORTED",
      messageParameters = Array(op, op))
  }

  def cannotModifyTableProperty(prop: String): Throwable =
    new UnsupportedOperationException(
      s"The Delta table configuration $prop cannot be specified by the user")

  /**
   * We have plans to support more column mapping modes, but they are not implemented yet,
   * so we error for now to be forward compatible with tables created in the future.
   */
  def unsupportedColumnMappingMode(mode: String): Throwable =
    new ColumnMappingUnsupportedException(s"The column mapping mode `$mode` is " +
      s"not supported for this Delta version. Please upgrade if you want to use this mode.")

  def missingColumnId(mode: DeltaColumnMappingMode, field: String): Throwable = {
    ColumnMappingException(s"Missing column ID in column mapping mode `${mode.name}`" +
      s" in the field: $field", mode)
  }

  def missingPhysicalName(mode: DeltaColumnMappingMode, field: String): Throwable =
    ColumnMappingException(s"Missing physical name in column mapping mode `${mode.name}`" +
      s" in the field: $field", mode)

  def duplicatedColumnId(
      mode: DeltaColumnMappingMode,
      id: Long,
      schema: StructType): Throwable = {
    ColumnMappingException(
      s"Found duplicated column id `$id` in column mapping mode `${mode.name}` \n" +
      s"schema: \n ${schema.prettyJson}", mode
    )
  }

  def duplicatedPhysicalName(
      mode: DeltaColumnMappingMode,
      physicalName: String,
      schema: StructType): Throwable = {
    ColumnMappingException(
      s"Found duplicated physical name `$physicalName` in column mapping mode `${mode.name}` \n\t" +
      s"schema: \n ${schema.prettyJson}", mode
    )
  }

  def changeColumnMappingModeNotSupported(oldMode: String, newMode: String): Throwable = {
    new DeltaColumnMappingUnsupportedException(
      errorClass = "DELTA_UNSUPPORTED_COLUMN_MAPPING_MODE_CHANGE",
      messageParameters = Array(oldMode, newMode))
  }

  def generateManifestWithColumnMappingNotSupported: Throwable = {
    new DeltaColumnMappingUnsupportedException(
      errorClass = "DELTA_UNSUPPORTED_MANIFEST_GENERATION_WITH_COLUMN_MAPPING")
  }

  def convertToDeltaWithColumnMappingNotSupported(mode: DeltaColumnMappingMode): Throwable = {
    new DeltaColumnMappingUnsupportedException(
      errorClass = "DELTA_CONVERSION_UNSUPPORTED_COLUMN_MAPPING",
      messageParameters = Array(
        DeltaConfigs.COLUMN_MAPPING_MODE.defaultTablePropertyKey,
        mode.name))
  }

  def changeColumnMappingModeOnOldProtocol(oldProtocol: Protocol): Throwable = {
    new DeltaColumnMappingUnsupportedException(
      errorClass = "DELTA_UNSUPPORTED_COLUMN_MAPPING_PROTOCOL",
      messageParameters = Array(
        s"${DeltaConfigs.COLUMN_MAPPING_MODE.key}",
        s"${DeltaColumnMapping.MIN_PROTOCOL_VERSION.toString}",
        s"$oldProtocol"))
  }

  private def columnMappingAdviceMessage: String = {
    s"""
       |Please upgrade your Delta table to reader version 2 and writer version 5
       | and change the column mapping mode to 'name' mapping. You can use the following command:
       |
       | ALTER TABLE <table_name> SET TBLPROPERTIES (
       |   'delta.columnMapping.mode' = 'name',
       |   'delta.minReaderVersion' = '2',
       |   'delta.minWriterVersion' = '5')
       |
    """.stripMargin
  }

  def columnRenameNotSupported: Throwable = {
    val adviceMsg = columnMappingAdviceMessage
    new DeltaAnalysisException("DELTA_UNSUPPORTED_RENAME_COLUMN", Array(adviceMsg))
  }

  def dropColumnNotSupported(suggestUpgrade: Boolean): Throwable = {
    val adviceMsg = if (suggestUpgrade) columnMappingAdviceMessage else ""
    new DeltaAnalysisException("DELTA_UNSUPPORTED_DROP_COLUMN", Array(adviceMsg))
  }

  def dropNestedColumnsFromNonStructTypeException(struct : StructField) : Throwable = {
    new DeltaAnalysisException(
      errorClass = "DELTA_UNSUPPORTED_DROP_NESTED_COLUMN_FROM_NON_STRUCT_TYPE",
      messageParameters = Array(s"$struct")
    )
  }

  def dropPartitionColumnNotSupported(droppingPartCols: Seq[String]): Throwable = {
    new DeltaAnalysisException("DELTA_UNSUPPORTED_DROP_PARTITION_COLUMN",
      Array(droppingPartCols.mkString(",")))
  }

  def schemaChangeDuringMappingModeChangeNotSupported(
      oldSchema: StructType,
      newSchema: StructType): Throwable =
    new DeltaColumnMappingUnsupportedException(
      errorClass = "DELTA_UNSUPPORTED_COLUMN_MAPPING_SCHEMA_CHANGE",
      messageParameters = Array(
        formatSchema(oldSchema),
        formatSchema(newSchema)))

  def foundInvalidCharsInColumnNames(cause: Throwable): Throwable =
    new DeltaAnalysisException(
      errorClass = "DELTA_INVALID_CHARACTERS_IN_COLUMN_NAMES",
      messageParameters = Array(columnMappingAdviceMessage),
      cause = Some(cause))

  def foundViolatingConstraintsForColumnChange(
      operation: String,
      columnName: String,
      constraints: Map[String, String]): Throwable = {
    val plural = if (constraints.size > 1) "s" else ""
    new AnalysisException(
      s"""
        |Cannot $operation column $columnName because this column is referenced by the following
        | check constraint$plural:\n\t${constraints.mkString("\n\t")}
        |""".stripMargin)
  }

  def foundViolatingGeneratedColumnsForColumnChange(
      operation: String,
      columnName: String,
      fields: Seq[StructField]): Throwable = {
    val plural = if (fields.size > 1) "s" else ""
    new AnalysisException(
      s"""
         |Cannot $operation column $columnName because this column is referenced by the following
         | generated column$plural:\n\t${fields.map(_.name).mkString("\n\t")}
         |""".stripMargin)
  }

  def missingColumnsInInsertInto(column: String): Throwable = {
    new DeltaAnalysisException(
      errorClass = "DELTA_INSERT_COLUMN_MISMATCH",
      messageParameters = Array(column))
  }

  def schemaNotConsistentWithTarget(tableSchema: String, targetAttr: String): Throwable = {
    new DeltaIllegalStateException(
      errorClass = "DELTA_SCHEMA_NOT_CONSISTENT_WITH_TARGET",
      messageParameters = Array(tableSchema, targetAttr)
    )
  }

  def logStoreConfConflicts(schemeConf: Seq[(String, String)]): Throwable = {
    val schemeConfStr = schemeConf.map("spark.delta.logStore." + _._1).mkString(", ")
    new DeltaAnalysisException(
      errorClass = "DELTA_INVALID_LOGSTORE_CONF",
      messageParameters = Array(schemeConfStr)
    )
  }

  def ambiguousPathsInCreateTableException(identifier: String, location: String): Throwable = {
    new DeltaAnalysisException(
      errorClass = "DELTA_AMBIGUOUS_PATHS_IN_CREATE_TABLE",
      messageParameters = Array(identifier, location,
        DeltaSQLConf.DELTA_LEGACY_ALLOW_AMBIGUOUS_PATHS.key))
  }

  def concurrentWriteException(
      conflictingCommit: Option[CommitInfo]): io.delta.exceptions.ConcurrentWriteException = {
    val message = DeltaErrors.concurrentModificationExceptionMsg(
      SparkEnv.get.conf,
      s"A concurrent transaction has written new data since the current transaction " +
        s"read the table. Please try the operation again.",
      conflictingCommit)
    new io.delta.exceptions.ConcurrentWriteException(message)
  }

  def metadataChangedException(
      conflictingCommit: Option[CommitInfo]): io.delta.exceptions.MetadataChangedException = {
    val message = DeltaErrors.concurrentModificationExceptionMsg(
      SparkEnv.get.conf,
      "The metadata of the Delta table has been changed by a concurrent update. " +
        "Please try the operation again.",
      conflictingCommit)
    new io.delta.exceptions.MetadataChangedException(message)
  }

  def protocolPropNotIntException(key: String, value: String): Throwable = {
    new DeltaIllegalArgumentException(
      errorClass = "DELTA_PROTOCOL_PROPERTY_NOT_INT",
      Array(key, value))
  }

  def protocolChangedException(
      conflictingCommit: Option[CommitInfo]): io.delta.exceptions.ProtocolChangedException = {
    val additionalInfo = conflictingCommit.map { v =>
      if (v.version.getOrElse(-1) == 0) {
        "This happens when multiple writers are writing to an empty directory. " +
          "Creating the table ahead of time will avoid this conflict. "
      } else {
        ""
      }
    }.getOrElse("")
    val message = DeltaErrors.concurrentModificationExceptionMsg(
      SparkEnv.get.conf,
      "The protocol version of the Delta table has been changed by a concurrent update. " +
        additionalInfo + "Please try the operation again.",
      conflictingCommit)
    new io.delta.exceptions.ProtocolChangedException(message)
  }

  def concurrentAppendException(
      conflictingCommit: Option[CommitInfo],
      partition: String,
      customRetryMsg: Option[String] = None): io.delta.exceptions.ConcurrentAppendException = {
    val message = DeltaErrors.concurrentModificationExceptionMsg(
      SparkEnv.get.conf,
      s"Files were added to $partition by a concurrent update. " +
        customRetryMsg.getOrElse("Please try the operation again."),
      conflictingCommit)
    new io.delta.exceptions.ConcurrentAppendException(message)
  }

  def concurrentDeleteReadException(
      conflictingCommit: Option[CommitInfo],
      file: String): io.delta.exceptions.ConcurrentDeleteReadException = {
    val message = DeltaErrors.concurrentModificationExceptionMsg(
      SparkEnv.get.conf,
      "This transaction attempted to read one or more files that were deleted" +
        s" (for example $file) by a concurrent update. Please try the operation again.",
      conflictingCommit)
    new io.delta.exceptions.ConcurrentDeleteReadException(message)
  }

  def concurrentDeleteDeleteException(
      conflictingCommit: Option[CommitInfo],
      file: String): io.delta.exceptions.ConcurrentDeleteDeleteException = {
    val message = DeltaErrors.concurrentModificationExceptionMsg(
      SparkEnv.get.conf,
      "This transaction attempted to delete one or more files that were deleted " +
        s"(for example $file) by a concurrent update. Please try the operation again.",
      conflictingCommit)
    new io.delta.exceptions.ConcurrentDeleteDeleteException(message)
  }


  def concurrentTransactionException(
      conflictingCommit: Option[CommitInfo]): io.delta.exceptions.ConcurrentTransactionException = {
    val message = DeltaErrors.concurrentModificationExceptionMsg(
        SparkEnv.get.conf,
      s"This error occurs when multiple streaming queries are using the same checkpoint to write " +
        "into this table. Did you run multiple instances of the same streaming query" +
        " at the same time?",
      conflictingCommit)
    new io.delta.exceptions.ConcurrentTransactionException(message)
  }

  def restoreMissedDataFilesError(missedFiles: Array[String], version: Long): Throwable =
    new IllegalArgumentException(
      s"""Not all files from version $version are available in file system.
         | Missed files (top 100 files): ${missedFiles.mkString(",")}.
         | Please use more recent version or timestamp for restoring.
         | To disable check update option ${SQLConf.IGNORE_MISSING_FILES.key}"""
        .stripMargin
    )

  def unexpectedAlias(alias : String) : Throwable = {
    new DeltaIllegalArgumentException(
      errorClass = "DELTA_UNEXPECTED_ALIAS",
      messageParameters = Array(alias)
    )
  }

  def unexpectedAttributeReference(ref: String): Throwable = {
    new DeltaIllegalStateException(errorClass = "DELTA_UNEXPECTED_ATTRIBUTE_REFERENCE",
      messageParameters = Array(ref))
  }

  def unsetNonExistentProperty(key: String, table: String): Throwable = {
    new DeltaAnalysisException(errorClass = "DELTA_UNSET_NON_EXISTENT_PROPERTY", Array(key, table))
  }

  def identityColumnNotSupported(): Throwable = {
    new AnalysisException("IDENTITY column is not supported")
  }

  def identityColumnInconsistentMetadata(
      colName: String,
      hasStart: Boolean,
      hasStep: Boolean,
      hasInsert: Boolean): Throwable = {
    new AnalysisException(s"Inconsistent IDENTITY metadata for column $colName " +
      s"detected: $hasStart, $hasStep, $hasInsert")
  }

  def activeSparkSessionNotFound(): Throwable = {
    new DeltaIllegalArgumentException(errorClass = "DELTA_ACTIVE_SPARK_SESSION_NOT_FOUND")
  }

  def sparkTaskThreadNotFound: Throwable = {
    new DeltaIllegalStateException(errorClass = "DELTA_SPARK_THREAD_NOT_FOUND")
  }

  def iteratorAlreadyClosed(): Throwable = {
    new DeltaIllegalStateException(errorClass = "DELTA_ITERATOR_ALREADY_CLOSED")
  }

  def activeTransactionAlreadySet(): Throwable = {
    new DeltaIllegalStateException(errorClass = "DELTA_ACTIVE_TRANSACTION_ALREADY_SET")
  }

  /** This is a method only used for testing Py4J exception handling. */
  def throwDeltaIllegalArgumentException(): Throwable = {
    new DeltaIllegalArgumentException(errorClass = "DELTA_UNRECOGNIZED_INVARIANT")
  }

  def invalidSourceVersion(version: JValue): Throwable = {
    new DeltaIllegalStateException(
      errorClass = "DELTA_INVALID_SOURCE_VERSION",
      messageParameters = Array(version.toString)
    )
  }

  def invalidCommittedVersion(attemptVersion: Long, currentVersion: Long): Throwable = {
    new DeltaIllegalStateException(
      errorClass = "DELTA_INVALID_COMMITTED_VERSION",
      messageParameters = Array(attemptVersion.toString, currentVersion.toString)
    )
  }

  def nonPartitionColumnReference(colName: String, partitionColumns: Seq[String]): Throwable = {
    new DeltaAnalysisException(
      errorClass = "DELTA_NON_PARTITION_COLUMN_REFERENCE",
      messageParameters = Array(colName, partitionColumns.mkString(", "))
    )
  }

  def missingColumn(attr: Attribute, targetAttrs: Seq[Attribute]): Throwable = {
    new DeltaAnalysisException(
      errorClass = "DELTA_MISSING_COLUMN",
      messageParameters = Array(attr.name, targetAttrs.map(_.name).mkString(", "))
    )
  }

  def missingPartitionColumn(col: String, schemaCatalog: String): Throwable = {
    new DeltaAnalysisException(
      errorClass = "DELTA_MISSING_PARTITION_COLUMN",
      messageParameters = Array(col, schemaCatalog)
    )
  }

  def noNewAttributeId(oldAttr: AttributeReference): Throwable = {
    new DeltaIllegalStateException(
      errorClass = "DELTA_NO_NEW_ATTRIBUTE_ID",
      messageParameters = Array(oldAttr.qualifiedName)
    )
  }

  def nonGeneratedColumnMissingUpdateExpression(column: Attribute): Throwable = {
    new DeltaIllegalStateException(
      errorClass = "DELTA_NON_GENERATED_COLUMN_MISSING_UPDATE_EXPR",
      messageParameters = Array(column.toString)
    )
  }

  def failedInferSchema: Throwable = {
    new DeltaRuntimeException("DELTA_FAILED_INFER_SCHEMA")
  }

  def failedReadFileFooter(file: String, e: Throwable): Throwable = {
    new DeltaIOException(
      errorClass = "DELTA_FAILED_READ_FILE_FOOTER",
      messageParameters = Array(file),
      cause = e
    )
  }

  def failedScanWithHistoricalVersion(historicalVersion: Long): Throwable = {
    new DeltaAnalysisException(
      errorClass = "DELTA_FAILED_SCAN_WITH_HISTORICAL_VERSION",
      messageParameters = Array(historicalVersion.toString)
    )
  }

  def failedRecognizePredicate(predicate: String, cause: Throwable): Throwable = {
    new DeltaAnalysisException(
      errorClass = "DELTA_FAILED_RECOGNIZE_PREDICATE", messageParameters = Array(predicate),
      cause = Some(cause)
    )
  }

  def failedFindAttributeInOutputCollumns(newAttrName: String, targetCollNames: String): Throwable =
  {
    new DeltaAnalysisException(
      errorClass = "DELTA_FAILED_FIND_ATTRIBUTE_IN_OUTPUT_COLLUMNS",
      messageParameters = Array(newAttrName, targetCollNames)
    )
  }

  def deltaTableFoundInExecutor(): Throwable = {
    new DeltaIllegalStateException(
      errorClass = "DELTA_TABLE_FOUND_IN_EXECUTOR",
      messageParameters = Array.empty
    )
  }

  def unsupportSubqueryInPartitionPredicates(): Throwable = {
    new DeltaAnalysisException(
      errorClass = "DELTA_UNSUPPORTED_SUBQUERY_IN_PARTITION_PREDICATES",
      messageParameters = Array.empty
    )
  }

  def fileAlreadyExists(file: String): Throwable = {
    new DeltaFileAlreadyExistsException(
      errorClass = "DELTA_FILE_ALREADY_EXISTS",
      messageParameters = Array(file)
    )
  }

  def replaceWhereUsedWithDynamicPartitionOverwrite(): Throwable = {
    new DeltaIllegalArgumentException(
      errorClass = "DELTA_REPLACE_WHERE_WITH_DYNAMIC_PARTITION_OVERWRITE"
    )
  }

  def replaceWhereUsedInOverwrite(): Throwable = {
    new DeltaAnalysisException(
      errorClass = "DELTA_REPLACE_WHERE_IN_OVERWRITE", messageParameters = Array.empty
    )
  }

  def incorrectArrayAccessByName(rightName: String, wrongName: String): Throwable = {
    new DeltaAnalysisException(
      errorClass = "DELTA_INCORRECT_ARRAY_ACCESS_BY_NAME",
      messageParameters = Array(rightName, wrongName)
    )
  }

  def showPartitionInNotPartitionedTable(tableName: String): Throwable = {
    new DeltaAnalysisException(
      errorClass = "DELTA_SHOW_PARTITION_IN_NON_PARTITIONED_TABLE",
      messageParameters = Array(tableName)
    )
  }

  def duplicateColumnOnInsert(): Throwable = {
    new DeltaAnalysisException(
      errorClass = "DELTA_DUPLICATE_COLUMNS_ON_INSERT",
      messageParameters = Array.empty
    )
  }

  def timeTravelInvalidBeginValue(timeTravelKey: String, cause: Throwable): Throwable = {
    new DeltaIllegalArgumentException(
      errorClass = "DELTA_TIME_TRAVEL_INVALID_BEGIN_VALUE",
      messageParameters = Array(timeTravelKey),
      cause = cause
    )
  }

  def removeFileCDCMissingExtendedMetadata(fileName: String): Throwable = {
    new DeltaIllegalStateException(
      errorClass = "DELTA_REMOVE_FILE_CDC_MISSING_EXTENDED_METADATA",
      messageParameters = Array(fileName)
    )
  }

  def failRelativizePath(pathName: String): Throwable = {
    new DeltaIllegalStateException(
      errorClass = "DELTA_FAIL_RELATIVIZE_PATH", messageParameters = Array(pathName, pathName)
    )
  }

  def invalidFormatFromSourceVersion(wrongVersion: Long, expectedVersion: Integer): Throwable = {
    new DeltaIllegalStateException(
      errorClass = "DELTA_INVALID_FORMAT_FROM_SOURCE_VERSION",
      messageParameters = Array(expectedVersion.toString, wrongVersion.toString)
    )
  }

  def createTableWithNonEmptyLocation(tableId: String, tableLocation: String): Throwable = {
    new DeltaAnalysisException(
      errorClass = "DELTA_CREATE_TABLE_WITH_NON_EMPTY_LOCATION",
      messageParameters = Array(tableId, tableLocation)
    )
  }

  def maxArraySizeExceeded(): Throwable = {
    new DeltaIllegalArgumentException(
      errorClass = "DELTA_MAX_ARRAY_SIZE_EXCEEDED", messageParameters = Array.empty
    )
  }

  def replaceWhereWithFilterDataChangeUnset(dataFilters: String): Throwable = {
    new DeltaAnalysisException(
      errorClass = "DELTA_REPLACE_WHERE_WITH_FILTER_DATA_CHANGE_UNSET",
      messageParameters = Array(dataFilters)
    )
  }

  def blockColumnMappingAndCdcOperation(op: DeltaOperations.Operation): Throwable = {
    new DeltaUnsupportedOperationException(
      errorClass = "DELTA_BLOCK_COLUMN_MAPPING_AND_CDC_OPERATION",
      messageParameters = Array(op.name)
    )
  }

  def missingDeltaStorageJar(e: NoClassDefFoundError): Throwable = {
    // scalastyle:off line.size.limit
    new NoClassDefFoundError(
      s"""${e.getMessage}
         |Please ensure that the delta-storage dependency is included.
         |
         |If using Python, please ensure you call `configure_spark_with_delta_pip` or use
         |`--packages io.delta:delta-core_<scala-version>:<delta-lake-version>`.
         |See https://docs.delta.io/latest/quick-start.html#python.
         |
         |More information about this dependency and how to include it can be found here:
         |https://docs.delta.io/latest/porting.html#delta-lake-1-1-or-below-to-delta-lake-1-2-or-above.
         |""".stripMargin)
    // scalastyle:on line.size.limit
  }

  def blockCdfAndColumnMappingReads(): Throwable = {
    new DeltaUnsupportedOperationException(
      errorClass = "DELTA_BLOCK_CDF_COLUMN_MAPPING_READS"
    )
  }
}

object DeltaErrors extends DeltaErrorsBase
/** The basic class for all Tahoe commit conflict exceptions. */
abstract class DeltaConcurrentModificationException(message: String)
  extends ConcurrentModificationException(message) {

  /**
   * Type of the commit conflict.
   */
  def conflictType: String = this.getClass.getSimpleName.stripSuffix("Exception")
}

/**
 * This class is kept for backward compatibility.
 * Use [[io.delta.exceptions.ConcurrentWriteException]] instead.
 */
class ConcurrentWriteException(message: String)
  extends io.delta.exceptions.DeltaConcurrentModificationException(message) {
  def this(conflictingCommit: Option[CommitInfo]) = this(
    DeltaErrors.concurrentModificationExceptionMsg(
      SparkEnv.get.conf,
      s"A concurrent transaction has written new data since the current transaction " +
        s"read the table. Please try the operation again.",
      conflictingCommit))
}

/**
 * Thrown when time travelling to a version that does not exist in the Delta Log.
 * @param userVersion - the version time travelling to
 * @param earliest - earliest version available in the Delta Log
 * @param latest - The latest version available in the Delta Log
 */
case class VersionNotFoundException(
    userVersion: Long,
    earliest: Long,
    latest: Long) extends AnalysisException(
      s"Cannot time travel Delta table to version $userVersion. " +
      s"Available versions: [$earliest, $latest]."
    )

/**
 * This class is kept for backward compatibility.
 * Use [[io.delta.exceptions.MetadataChangedException]] instead.
 */
class MetadataChangedException(message: String)
  extends io.delta.exceptions.DeltaConcurrentModificationException(message) {
  def this(conflictingCommit: Option[CommitInfo]) = this(
    DeltaErrors.concurrentModificationExceptionMsg(
      SparkEnv.get.conf,
      "The metadata of the Delta table has been changed by a concurrent update. " +
        "Please try the operation again.",
      conflictingCommit))
}

/**
 * This class is kept for backward compatibility.
 * Use [[io.delta.exceptions.ProtocolChangedException]] instead.
 */
class ProtocolChangedException(message: String)
  extends io.delta.exceptions.DeltaConcurrentModificationException(message) {
  def this(conflictingCommit: Option[CommitInfo]) = this(
    DeltaErrors.concurrentModificationExceptionMsg(
      SparkEnv.get.conf,
      "The protocol version of the Delta table has been changed by a concurrent update. " +
        "Please try the operation again.",
      conflictingCommit))
}

/**
 * This class is kept for backward compatibility.
 * Use [[io.delta.exceptions.ConcurrentAppendException]] instead.
 */
class ConcurrentAppendException(message: String)
  extends io.delta.exceptions.DeltaConcurrentModificationException(message) {
  def this(
      conflictingCommit: Option[CommitInfo],
      partition: String,
      customRetryMsg: Option[String] = None) = this(
    DeltaErrors.concurrentModificationExceptionMsg(
      SparkEnv.get.conf,
      s"Files were added to $partition by a concurrent update. " +
        customRetryMsg.getOrElse("Please try the operation again."),
      conflictingCommit))
}

/**
 * This class is kept for backward compatibility.
 * Use [[io.delta.exceptions.ConcurrentDeleteReadException]] instead.
 */
class ConcurrentDeleteReadException(message: String)
  extends io.delta.exceptions.DeltaConcurrentModificationException(message) {
  def this(conflictingCommit: Option[CommitInfo], file: String) = this(
    DeltaErrors.concurrentModificationExceptionMsg(
      SparkEnv.get.conf,
      "This transaction attempted to read one or more files that were deleted" +
        s" (for example $file) by a concurrent update. Please try the operation again.",
      conflictingCommit))
}

/**
 * This class is kept for backward compatibility.
 * Use [[io.delta.exceptions.ConcurrentDeleteDeleteException]] instead.
 */
class ConcurrentDeleteDeleteException(message: String)
  extends io.delta.exceptions.DeltaConcurrentModificationException(message) {
  def this(conflictingCommit: Option[CommitInfo], file: String) = this(
    DeltaErrors.concurrentModificationExceptionMsg(
      SparkEnv.get.conf,
      "This transaction attempted to delete one or more files that were deleted " +
        s"(for example $file) by a concurrent update. Please try the operation again.",
      conflictingCommit))
}

/**
 * This class is kept for backward compatibility.
 * Use [[io.delta.exceptions.ConcurrentTransactionException]] instead.
 */
class ConcurrentTransactionException(message: String)
  extends io.delta.exceptions.DeltaConcurrentModificationException(message) {
  def this(conflictingCommit: Option[CommitInfo]) = this(
    DeltaErrors.concurrentModificationExceptionMsg(
      SparkEnv.get.conf,
      s"This error occurs when multiple streaming queries are using the same checkpoint to write " +
        "into this table. Did you run multiple instances of the same streaming query" +
        " at the same time?",
      conflictingCommit))
}

/** A helper class in building a helpful error message in case of metadata mismatches. */
class MetadataMismatchErrorBuilder {
  private var bits: Seq[String] = Nil

  def addSchemaMismatch(original: StructType, data: StructType, id: String): Unit = {
    bits ++=
      s"""A schema mismatch detected when writing to the Delta table (Table ID: $id).
         |To enable schema migration using DataFrameWriter or DataStreamWriter, please set:
         |'.option("${DeltaOptions.MERGE_SCHEMA_OPTION}", "true")'.
         |For other operations, set the session configuration
         |${DeltaSQLConf.DELTA_SCHEMA_AUTO_MIGRATE.key} to "true". See the documentation
         |specific to the operation for details.
         |
         |Table schema:
         |${DeltaErrors.formatSchema(original)}
         |
         |Data schema:
         |${DeltaErrors.formatSchema(data)}
         """.stripMargin :: Nil
  }

  def addPartitioningMismatch(original: Seq[String], provided: Seq[String]): Unit = {
    bits ++=
      s"""Partition columns do not match the partition columns of the table.
         |Given: ${DeltaErrors.formatColumnList(provided)}
         |Table: ${DeltaErrors.formatColumnList(original)}
         """.stripMargin :: Nil
  }

  def addOverwriteBit(): Unit = {
    bits ++=
      s"""To overwrite your schema or change partitioning, please set:
         |'.option("${DeltaOptions.OVERWRITE_SCHEMA_OPTION}", "true")'.
         |
           |Note that the schema can't be overwritten when using
         |'${DeltaOptions.REPLACE_WHERE_OPTION}'.
         """.stripMargin :: Nil
  }

  def finalizeAndThrow(conf: SQLConf): Unit = {
    throw new AnalysisException(bits.mkString("\n"))
  }
}

class DeltaColumnMappingUnsupportedException(
    errorClass: String,
    messageParameters: Array[String] = Array.empty)
  extends ColumnMappingUnsupportedException(
    DeltaThrowableHelper.getMessage(errorClass, messageParameters))
    with DeltaThrowable {
  override def getErrorClass: String = errorClass
}

class DeltaFileNotFoundException(
  errorClass: String,
  messageParameters: Array[String] = Array.empty)
  extends FileNotFoundException(
    DeltaThrowableHelper.getMessage(errorClass, messageParameters))
    with DeltaThrowable {
  override def getErrorClass: String = errorClass
}

class DeltaFileAlreadyExistsException(
    errorClass: String,
    messageParameters: Array[String] = Array.empty)
  extends FileAlreadyExistsException(
    DeltaThrowableHelper.getMessage(errorClass, messageParameters))
    with DeltaThrowable {
  override def getErrorClass: String = errorClass
}

class DeltaIOException(
    errorClass: String,
    messageParameters: Array[String] = Array.empty,
    cause: Throwable = null)
  extends IOException(
    DeltaThrowableHelper.getMessage(errorClass, messageParameters), cause)
    with DeltaThrowable {
  override def getErrorClass: String = errorClass
}

class DeltaIllegalStateException(
    errorClass: String,
    messageParameters: Array[String] = Array.empty,
    cause: Throwable = null)
  extends IllegalStateException(
    DeltaThrowableHelper.getMessage(errorClass, messageParameters), cause)
    with DeltaThrowable {
  override def getErrorClass: String = errorClass
}

class DeltaIndexOutOfBoundsException(
  errorClass: String,
  messageParameters: Array[String] = Array.empty)
  extends IndexOutOfBoundsException(
    DeltaThrowableHelper.getMessage(errorClass, messageParameters))
    with DeltaThrowable {
  override def getErrorClass: String = errorClass
}

class DeltaRuntimeException(
    errorClass: String,
    messageParameters: Array[String] = Array.empty)
  extends RuntimeException(
    DeltaThrowableHelper.getMessage(errorClass, messageParameters))
    with DeltaThrowable {
  override def getErrorClass: String = errorClass
}

class DeltaSparkException(
    errorClass: String,
    messageParameters: Array[String] = Array.empty,
    cause: Throwable = null)
  extends SparkException(
    DeltaThrowableHelper.getMessage(errorClass, messageParameters), cause)
    with DeltaThrowable {
  override def getErrorClass: String = errorClass
}

/** Errors thrown around column mapping. */
class ColumnMappingUnsupportedException(msg: String)
  extends UnsupportedOperationException(msg)
case class ColumnMappingException(msg: String, mode: DeltaColumnMappingMode)
  extends AnalysisException(msg)<|MERGE_RESOLUTION|>--- conflicted
+++ resolved
@@ -173,8 +173,6 @@
       messageParameters = Array(s"$src", s"$dest"))
   }
 
-<<<<<<< HEAD
-=======
   def checkpointMismatchWithSnapshot : Throwable = {
     new DeltaIllegalStateException(
       errorClass = "DELTA_CHECKPOINT_SNAPSHOT_MISMATCH",
@@ -182,7 +180,6 @@
     )
   }
 
->>>>>>> 5d3d73fe
   /**
    * Thrown when main table data contains columns that are reserved for CDF, such as `_change_type`.
    */
