--- conflicted
+++ resolved
@@ -585,15 +585,12 @@
     ],
     "sqlState" : "42701"
   },
-<<<<<<< HEAD
   "DELTA_DUPLICATE_DATA_SKIPPING_COLUMNS" : {
     "message" : [
       "Duplicated data skipping columns found: <columns>."
     ],
     "sqlState" : "42701"
   },
-=======
->>>>>>> f052bbb6
   "DELTA_DYNAMIC_PARTITION_OVERWRITE_DISABLED" : {
     "message" : [
       "Dynamic partition overwrite mode is specified by session config or write options, but it is disabled by `delta.dynamicPartitionOverwrite.enabled=false`."
