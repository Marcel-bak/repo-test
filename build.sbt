/*
 * Copyright (2021) The Delta Lake Project Authors.
 *
 * Licensed under the Apache License, Version 2.0 (the "License");
 * you may not use this file except in compliance with the License.
 * You may obtain a copy of the License at
 *
 * http://www.apache.org/licenses/LICENSE-2.0
 *
 * Unless required by applicable law or agreed to in writing, software
 * distributed under the License is distributed on an "AS IS" BASIS,
 * WITHOUT WARRANTIES OR CONDITIONS OF ANY KIND, either express or implied.
 * See the License for the specific language governing permissions and
 * limitations under the License.
 */

// scalastyle:off line.size.limit

import java.nio.file.Files
import Unidoc._

// Scala versions
val scala212 = "2.12.15"
val scala213 = "2.13.5"
val default_scala_version = scala212
val all_scala_versions = Seq(scala212, scala213)

// Dependent library versions
val sparkVersion = "3.4.0"
val flinkVersion = "1.16.1"
val hadoopVersion = "3.3.1"
val scalaTestVersion = "3.2.15"
val scalaTestVersionForConnectors = "3.0.8"
val parquet4sVersion = "1.9.4"

// Versions for Hive 3
val hadoopVersionForHive3 = "3.1.0"
val hiveVersion = "3.1.2"
val tezVersion = "0.9.2"

// Versions for Hive 2
val hadoopVersionForHive2 = "2.7.2"
val hive2Version = "2.3.3"
val tezVersionForHive2 = "0.8.4"

scalaVersion := default_scala_version

// crossScalaVersions must be set to Nil on the root project
crossScalaVersions := Nil

lazy val commonSettings = Seq(
  organization := "io.delta",
  scalaVersion := default_scala_version,
  crossScalaVersions := all_scala_versions,
  fork := true,
  scalacOptions ++= Seq("-target:jvm-1.8", "-Ywarn-unused:imports"),
  javacOptions ++= Seq("-source", "1.8"),
  // -target cannot be passed as a parameter to javadoc. See https://github.com/sbt/sbt/issues/355
  Compile / compile / javacOptions ++= Seq("-target", "1.8"),

  // Make sure any tests in any project that uses Spark is configured for running well locally
  Test / javaOptions ++= Seq(
    "-Dspark.ui.enabled=false",
    "-Dspark.ui.showConsoleProgress=false",
    "-Dspark.databricks.delta.snapshotPartitions=2",
    "-Dspark.sql.shuffle.partitions=5",
    "-Ddelta.log.cacheSize=3",
    "-Dspark.sql.sources.parallelPartitionDiscovery.parallelism=5",
    "-Xmx1024m"
  ),

  testOptions += Tests.Argument("-oF"),

  // Unidoc settings: by default dont document any source file
  unidocSourceFilePatterns := Nil,
)

lazy val spark = (project in file("spark"))
  .dependsOn(storage)
  .enablePlugins(Antlr4Plugin)
  .settings (
    name := "delta-spark",
    commonSettings,
    scalaStyleSettings,
    mimaSettings,
    releaseSettings,
    libraryDependencies ++= Seq(
      // Adding test classifier seems to break transitive resolution of the core dependencies
      "org.apache.spark" %% "spark-hive" % sparkVersion % "provided",
      "org.apache.spark" %% "spark-sql" % sparkVersion % "provided",
      "org.apache.spark" %% "spark-core" % sparkVersion % "provided",
      "org.apache.spark" %% "spark-catalyst" % sparkVersion % "provided",

      // Test deps
      "org.scalatest" %% "scalatest" % scalaTestVersion % "test",
      "org.scalatestplus" %% "scalacheck-1-15" % "3.2.9.0" % "test",
      "junit" % "junit" % "4.12" % "test",
      "com.novocode" % "junit-interface" % "0.11" % "test",
      "org.apache.spark" %% "spark-catalyst" % sparkVersion % "test" classifier "tests",
      "org.apache.spark" %% "spark-core" % sparkVersion % "test" classifier "tests",
      "org.apache.spark" %% "spark-sql" % sparkVersion % "test" classifier "tests",
      "org.apache.spark" %% "spark-hive" % sparkVersion % "test" classifier "tests",
    ),
    Compile / packageBin / mappings := (Compile / packageBin / mappings).value ++
        listPythonFiles(baseDirectory.value.getParentFile / "python"),

    Antlr4 / antlr4Version:= "4.9.3",
    Antlr4 / antlr4PackageName := Some("io.delta.sql.parser"),
    Antlr4 / antlr4GenListener := true,
    Antlr4 / antlr4GenVisitor := true,

    Test / testOptions += Tests.Argument("-oDF"),
    Test / testOptions += Tests.Argument(TestFrameworks.JUnit, "-v", "-a"),

    // Don't execute in parallel since we can't have multiple Sparks in the same JVM
    Test / parallelExecution := false,

    scalacOptions ++= Seq(
      "-P:genjavadoc:strictVisibility=true" // hide package private types and methods in javadoc
    ),

    javaOptions += "-Xmx1024m",

    // Configurations to speed up tests and reduce memory footprint
    Test / javaOptions ++= Seq(
      "-Dspark.ui.enabled=false",
      "-Dspark.ui.showConsoleProgress=false",
      "-Dspark.databricks.delta.snapshotPartitions=2",
      "-Dspark.sql.shuffle.partitions=5",
      "-Ddelta.log.cacheSize=3",
      "-Dspark.sql.sources.parallelPartitionDiscovery.parallelism=5",
      "-Xmx1024m"
    ),

    // Required for testing table features see https://github.com/delta-io/delta/issues/1602
    Test / envVars += ("DELTA_TESTING", "1"),

    // Hack to avoid errors related to missing repo-root/target/scala-2.12/classes/
    createTargetClassesDir := {
      val dir = baseDirectory.value.getParentFile / "target" / "scala-2.12" / "classes"
      Files.createDirectories(dir.toPath)
    },
    Compile / compile := ((Compile / compile) dependsOn createTargetClassesDir).value,
    // Generate the package object to provide the version information in runtime.
    Compile / sourceGenerators += Def.task {
      val file = (Compile / sourceManaged).value / "io" / "delta" / "package.scala"
      IO.write(file,
        s"""package io
           |
           |package object delta {
           |  val VERSION = "${version.value}"
           |}
           |""".stripMargin)
      Seq(file)
    },
    TestParallelization.settings,

    // Unidoc settings
    unidocSourceFilePatterns := Seq(SourceFilePattern("io/delta/tables/", "io/delta/exceptions/")),
  )
  .configureUnidoc(generateScalaDoc = true)

lazy val contribs = (project in file("contribs"))
  .dependsOn(spark % "compile->compile;test->test;provided->provided")
  .settings (
    name := "delta-contribs",
    commonSettings,
    scalaStyleSettings,
    releaseSettings,
    Compile / packageBin / mappings := (Compile / packageBin / mappings).value ++
      listPythonFiles(baseDirectory.value.getParentFile / "python"),

    Test / testOptions += Tests.Argument("-oDF"),
    Test / testOptions += Tests.Argument(TestFrameworks.JUnit, "-v", "-a"),

    // Don't execute in parallel since we can't have multiple Sparks in the same JVM
    Test / parallelExecution := false,

    javaOptions += "-Xmx1024m",

    // Configurations to speed up tests and reduce memory footprint
    Test / javaOptions ++= Seq(
      "-Dspark.ui.enabled=false",
      "-Dspark.ui.showConsoleProgress=false",
      "-Dspark.databricks.delta.snapshotPartitions=2",
      "-Dspark.sql.shuffle.partitions=5",
      "-Ddelta.log.cacheSize=3",
      "-Dspark.sql.sources.parallelPartitionDiscovery.parallelism=5",
      "-Xmx1024m"
    ),

    // Hack to avoid errors related to missing repo-root/target/scala-2.12/classes/
    createTargetClassesDir := {
      val dir = baseDirectory.value.getParentFile / "target" / "scala-2.12" / "classes"
      Files.createDirectories(dir.toPath)
    },
    Compile / compile := ((Compile / compile) dependsOn createTargetClassesDir).value
  ).configureUnidoc()

lazy val kernelApi = (project in file("kernel/kernel-api"))
  .settings(
    name := "delta-kernel-api",
    commonSettings,
    scalaStyleSettings,
    javaOnlyReleaseSettings,
    libraryDependencies ++= Seq(
      "org.roaringbitmap" % "RoaringBitmap" % "0.9.25",

      "com.fasterxml.jackson.core" % "jackson-databind" % "2.13.5" % "test",
      "org.scalatest" %% "scalatest" % scalaTestVersion % "test",
      "junit" % "junit" % "4.11" % "test",
      "com.novocode" % "junit-interface" % "0.11" % "test"
    ),
<<<<<<< HEAD

    // Unidoc settings
    unidocSourceFilePatterns := Seq(SourceFilePattern("io/delta/kernel/")),
  ).configureUnidoc(docTitle = "Delta Kernel")
=======
    // Can be run explicitly via: build/sbt $module/checkstyle
    // Will automatically be run during compilation (e.g. build/sbt compile)
    // and during tests (e.g. build/sbt test)
    checkstyleConfigLocation := CheckstyleConfigLocation.File("kernel/dev/checkstyle.xml"),
    checkstyleSeverityLevel := Some(CheckstyleSeverityLevel.Error),
    (Compile / checkstyle) := (Compile / checkstyle).triggeredBy(Compile / compile).value,
    (Test / checkstyle) := (Test / checkstyle).triggeredBy(Test / compile).value
  )
>>>>>>> 115abb3a

lazy val kernelDefault = (project in file("kernel/kernel-default"))
  .dependsOn(kernelApi)
  .dependsOn(spark % "test")
  .dependsOn(goldenTables % "test")
  .settings(
    name := "delta-kernel-default",
    commonSettings,
    scalaStyleSettings,
    javaOnlyReleaseSettings,
    libraryDependencies ++= Seq(
      "org.apache.hadoop" % "hadoop-client-runtime" % hadoopVersion,
      "com.fasterxml.jackson.core" % "jackson-databind" % "2.13.5",
      "org.apache.parquet" % "parquet-hadoop" % "1.12.3",

      "org.scalatest" %% "scalatest" % scalaTestVersion % "test",
      "junit" % "junit" % "4.11" % "test",
      "com.novocode" % "junit-interface" % "0.11" % "test"
    ),
<<<<<<< HEAD

    // Unidoc settings
    unidocSourceFilePatterns += SourceFilePattern("io/delta/kernel/"),
  ).configureUnidoc(docTitle = "Delta Kernel Defaults")
=======
    // Can be run explicitly via: build/sbt $module/checkstyle
    // Will automatically be run during compilation (e.g. build/sbt compile)
    // and during tests (e.g. build/sbt test)
    checkstyleConfigLocation := CheckstyleConfigLocation.File("kernel/dev/checkstyle.xml"),
    checkstyleSeverityLevel := Some(CheckstyleSeverityLevel.Error),
    (Compile / checkstyle) := (Compile / checkstyle).triggeredBy(Compile / compile).value,
    (Test / checkstyle) := (Test / checkstyle).triggeredBy(Test / compile).value
  )
>>>>>>> 115abb3a

// TODO javastyle tests
// TODO unidoc
// TODO(scott): figure out a better way to include tests in this project
lazy val storage = (project in file("storage"))
  .settings (
    name := "delta-storage",
    commonSettings,
    javaOnlyReleaseSettings,
    libraryDependencies ++= Seq(
      // User can provide any 2.x or 3.x version. We don't use any new fancy APIs. Watch out for
      // versions with known vulnerabilities.
      "org.apache.hadoop" % "hadoop-common" % hadoopVersion % "provided",

      // Note that the org.apache.hadoop.fs.s3a.Listing::createFileStatusListingIterator 3.3.1 API
      // is not compatible with 3.3.2.
      "org.apache.hadoop" % "hadoop-aws" % hadoopVersion % "provided",

      // Test Deps
      "org.scalatest" %% "scalatest" % scalaTestVersion % "test",
    ),

    // Unidoc settings
    unidocSourceFilePatterns += SourceFilePattern("/LogStore.java", "/CloseableIterator.java"),
  ).configureUnidoc()

lazy val storageS3DynamoDB = (project in file("storage-s3-dynamodb"))
  .dependsOn(storage % "compile->compile;test->test;provided->provided")
  .dependsOn(spark % "test->test")
  .settings (
    name := "delta-storage-s3-dynamodb",
    commonSettings,
    javaOnlyReleaseSettings,

    // uncomment only when testing FailingS3DynamoDBLogStore. this will include test sources in
    // a separate test jar.
    // Test / publishArtifact := true,

    libraryDependencies ++= Seq(
      "com.amazonaws" % "aws-java-sdk" % "1.7.4" % "provided",

      // Test Deps
      "org.apache.hadoop" % "hadoop-aws" % hadoopVersion % "test", // RemoteFileChangedException
    )
  ).configureUnidoc()

val icebergSparkRuntimeArtifactName = {
 val (expMaj, expMin, _) = getMajorMinorPatch(sparkVersion)
 s"iceberg-spark-runtime-$expMaj.$expMin"
}

// Build using: build/sbt clean icebergShaded/compile iceberg/compile
// It will fail the first time, just re-run it.
lazy val iceberg = (project in file("iceberg"))
  .dependsOn(spark % "compile->compile;test->test;provided->provided")
  .settings (
    name := "delta-iceberg",
    commonSettings,
    scalaStyleSettings,
    releaseSettings,
    libraryDependencies ++= Seq(
      // Fix Iceberg's legacy java.lang.NoClassDefFoundError: scala/jdk/CollectionConverters$ error
      // due to legacy scala.
      "org.scala-lang.modules" %% "scala-collection-compat" % "2.1.1",
      "org.apache.iceberg" %% icebergSparkRuntimeArtifactName % "1.3.0" % "provided",
      "com.github.ben-manes.caffeine" % "caffeine" % "2.9.3"
    ),
    Compile / unmanagedJars += (icebergShaded / assembly).value,
    // Generate the assembly JAR as the package JAR
    Compile / packageBin := assembly.value,
    assembly / assemblyJarName := s"${name.value}_${scalaBinaryVersion.value}-${version.value}.jar",
    assembly / logLevel := Level.Info,
    assembly / test := {},
    assemblyPackageScala / assembleArtifact := false
  )

lazy val generateIcebergJarsTask = TaskKey[Unit]("generateIcebergJars", "Generate Iceberg JARs")

lazy val icebergShaded = (project in file("icebergShaded"))
  .dependsOn(spark % "provided")
  .settings (
    name := "iceberg-shaded",
    commonSettings,
    skipReleaseSettings,

    // Compile, patch and generated Iceberg JARs
    generateIcebergJarsTask := {
      import sys.process._
      val scriptPath = baseDirectory.value / "generate_iceberg_jars.py"
      // Download iceberg code in `iceberg_src` dir and generate the JARs in `lib` dir
      Seq("python3", scriptPath.getPath)!
    },
    Compile / unmanagedJars := (Compile / unmanagedJars).dependsOn(generateIcebergJarsTask).value,
    cleanFiles += baseDirectory.value / "iceberg_src",
    cleanFiles += baseDirectory.value / "lib",

    // Generated shaded Iceberg JARs
    Compile / packageBin := assembly.value,
    assembly / assemblyJarName := s"${name.value}_${scalaBinaryVersion.value}-${version.value}.jar",
    assembly / logLevel := Level.Info,
    assembly / test := {},
    assembly / assemblyShadeRules := Seq(
      ShadeRule.rename("org.apache.iceberg.**" -> "shadedForDelta.@0").inAll,
    ),
    assemblyPackageScala / assembleArtifact := false,
    // Make the 'compile' invoke the 'assembly' task to generate the uber jar.
  )

lazy val hive = (project in file("connectors/hive"))
  .dependsOn(standaloneCosmetic)
  .settings (
    name := "delta-hive",
    commonSettings,
    releaseSettings,

    // Minimal dependencies to compile the codes. This project doesn't run any tests so we don't
    // need any runtime dependencies.
    libraryDependencies ++= Seq(
      "org.apache.hadoop" % "hadoop-client" % hadoopVersionForHive3 % "provided",
      "org.apache.hive" % "hive-exec" % hiveVersion % "provided" classifier "core",
      "org.apache.hive" % "hive-metastore" % hiveVersion % "provided"
    ),
  )

lazy val hiveAssembly = (project in file("connectors/hive-assembly"))
  .dependsOn(hive)
  .settings(
    name := "delta-hive-assembly",
    Compile / unmanagedJars += (hive / Compile / packageBin / packageBin).value,
    commonSettings,
    skipReleaseSettings,

    assembly / logLevel := Level.Info,
    assembly / assemblyJarName := s"${name.value}_${scalaBinaryVersion.value}-${version.value}.jar",
    assembly / test := {},
    assembly / assemblyMergeStrategy := {
      // Discard `module-info.class` to fix the `different file contents found` error.
      // TODO Upgrade SBT to 1.5 which will do this automatically
      case "module-info.class" => MergeStrategy.discard
      // Discard unused `parquet.thrift` so that we don't conflict the file used by the user
      case "parquet.thrift" => MergeStrategy.discard
      // Discard the jackson service configs that we don't need. These files are not shaded so
      // adding them may conflict with other jackson version used by the user.
      case PathList("META-INF", "services", xs @ _*) => MergeStrategy.discard
      case x => MergeStrategy.first
    },
    // Make the 'compile' invoke the 'assembly' task to generate the uber jar.
    Compile / packageBin := assembly.value
  )

lazy val hiveTest = (project in file("connectors/hive-test"))
  .dependsOn(goldenTables % "test")
  .settings (
    name := "hive-test",
    // Make the project use the assembly jar to ensure we are testing the assembly jar that users
    // will use in real environment.
    Compile / unmanagedJars += (hiveAssembly / Compile / packageBin / packageBin).value,
    commonSettings,
    skipReleaseSettings,
    libraryDependencies ++= Seq(
      "org.apache.hadoop" % "hadoop-client" % hadoopVersionForHive3 % "provided",
      "org.apache.hive" % "hive-exec" % hiveVersion % "provided" classifier "core" excludeAll(
        ExclusionRule("org.pentaho", "pentaho-aggdesigner-algorithm"),
        ExclusionRule(organization = "org.eclipse.jetty"),
        ExclusionRule(organization = "com.google.protobuf")
      ),
      "org.apache.hive" % "hive-metastore" % hiveVersion % "provided"  excludeAll(
        ExclusionRule(organization = "org.eclipse.jetty"),
        ExclusionRule("org.apache.hive", "hive-exec")
      ),
      "org.apache.hive" % "hive-cli" % hiveVersion % "test" excludeAll(
        ExclusionRule("ch.qos.logback", "logback-classic"),
        ExclusionRule("org.pentaho", "pentaho-aggdesigner-algorithm"),
        ExclusionRule("org.apache.hive", "hive-exec"),
        ExclusionRule("com.google.guava", "guava"),
        ExclusionRule(organization = "org.eclipse.jetty"),
        ExclusionRule(organization = "com.google.protobuf")
      ),
      "org.scalatest" %% "scalatest" % scalaTestVersionForConnectors % "test"
    )
  )

lazy val hiveMR = (project in file("connectors/hive-mr"))
  .dependsOn(hiveTest % "test->test")
  .settings (
    name := "hive-mr",
    commonSettings,
    skipReleaseSettings,
    libraryDependencies ++= Seq(
      "org.apache.hadoop" % "hadoop-client" % hadoopVersionForHive3 % "provided",
      "org.apache.hive" % "hive-exec" % hiveVersion % "provided" excludeAll(
        ExclusionRule(organization = "org.eclipse.jetty"),
        ExclusionRule("org.pentaho", "pentaho-aggdesigner-algorithm")
      ),
      "org.apache.hadoop" % "hadoop-common" % hadoopVersionForHive3 % "test" classifier "tests",
      "org.apache.hadoop" % "hadoop-mapreduce-client-hs" % hadoopVersionForHive3 % "test",
      "org.apache.hadoop" % "hadoop-mapreduce-client-jobclient" % hadoopVersionForHive3 % "test" classifier "tests",
      "org.apache.hadoop" % "hadoop-yarn-server-tests" % hadoopVersionForHive3 % "test" classifier "tests",
      "org.apache.hive" % "hive-cli" % hiveVersion % "test" excludeAll(
        ExclusionRule("ch.qos.logback", "logback-classic"),
        ExclusionRule("com.google.guava", "guava"),
        ExclusionRule(organization = "org.eclipse.jetty"),
        ExclusionRule("org.pentaho", "pentaho-aggdesigner-algorithm")
      ),
      "org.scalatest" %% "scalatest" % scalaTestVersionForConnectors % "test"
    )
  )

lazy val hiveTez = (project in file("connectors/hive-tez"))
  .dependsOn(hiveTest % "test->test")
  .settings (
    name := "hive-tez",
    commonSettings,
    skipReleaseSettings,
    libraryDependencies ++= Seq(
      "org.apache.hadoop" % "hadoop-client" % hadoopVersionForHive3 % "provided" excludeAll (
        ExclusionRule(organization = "com.google.protobuf")
        ),
      "com.google.protobuf" % "protobuf-java" % "2.5.0",
      "org.apache.hive" % "hive-exec" % hiveVersion % "provided" classifier "core" excludeAll(
        ExclusionRule("org.pentaho", "pentaho-aggdesigner-algorithm"),
        ExclusionRule(organization = "org.eclipse.jetty"),
        ExclusionRule(organization = "com.google.protobuf")
      ),
      "org.jodd" % "jodd-core" % "3.5.2",
      "org.apache.hive" % "hive-metastore" % hiveVersion % "provided" excludeAll(
        ExclusionRule(organization = "org.eclipse.jetty"),
        ExclusionRule("org.apache.hive", "hive-exec")
      ),
      "org.apache.hadoop" % "hadoop-common" % hadoopVersionForHive3 % "test" classifier "tests",
      "org.apache.hadoop" % "hadoop-mapreduce-client-hs" % hadoopVersionForHive3 % "test",
      "org.apache.hadoop" % "hadoop-mapreduce-client-jobclient" % hadoopVersionForHive3 % "test" classifier "tests",
      "org.apache.hadoop" % "hadoop-yarn-server-tests" % hadoopVersionForHive3 % "test" classifier "tests",
      "org.apache.hive" % "hive-cli" % hiveVersion % "test" excludeAll(
        ExclusionRule("ch.qos.logback", "logback-classic"),
        ExclusionRule("org.pentaho", "pentaho-aggdesigner-algorithm"),
        ExclusionRule("org.apache.hive", "hive-exec"),
        ExclusionRule(organization = "org.eclipse.jetty"),
        ExclusionRule(organization = "com.google.protobuf")
      ),
      "org.apache.hadoop" % "hadoop-yarn-common" % hadoopVersionForHive3 % "test",
      "org.apache.hadoop" % "hadoop-yarn-api" % hadoopVersionForHive3 % "test",
      "org.apache.tez" % "tez-mapreduce" % tezVersion % "test",
      "org.apache.tez" % "tez-dag" % tezVersion % "test",
      "org.apache.tez" % "tez-tests" % tezVersion % "test" classifier "tests",
      "com.esotericsoftware" % "kryo-shaded" % "4.0.2" % "test",
      "org.scalatest" %% "scalatest" % scalaTestVersionForConnectors % "test"
    )
  )


lazy val hive2MR = (project in file("connectors/hive2-mr"))
  .dependsOn(goldenTables % "test")
  .settings (
    name := "hive2-mr",
    commonSettings,
    skipReleaseSettings,
    Compile / unmanagedJars ++= Seq(
      (hiveAssembly / Compile / packageBin / packageBin).value, // delta-hive assembly
      (hiveTest / Test / packageBin / packageBin).value
    ),
    libraryDependencies ++= Seq(
      "org.apache.hadoop" % "hadoop-client" % hadoopVersionForHive2 % "provided",
      "org.apache.hive" % "hive-exec" % hive2Version % "provided" excludeAll(
        ExclusionRule(organization = "org.eclipse.jetty"),
        ExclusionRule("org.pentaho", "pentaho-aggdesigner-algorithm")
      ),
      "org.apache.hadoop" % "hadoop-common" % hadoopVersionForHive2 % "test" classifier "tests",
      "org.apache.hadoop" % "hadoop-mapreduce-client-hs" % hadoopVersionForHive2 % "test",
      "org.apache.hadoop" % "hadoop-mapreduce-client-jobclient" % hadoopVersionForHive2 % "test" classifier "tests",
      "org.apache.hadoop" % "hadoop-yarn-server-tests" % hadoopVersionForHive2 % "test" classifier "tests",
      "org.apache.hive" % "hive-cli" % hive2Version % "test" excludeAll(
        ExclusionRule("ch.qos.logback", "logback-classic"),
        ExclusionRule("com.google.guava", "guava"),
        ExclusionRule(organization = "org.eclipse.jetty"),
        ExclusionRule("org.pentaho", "pentaho-aggdesigner-algorithm")
      ),
      "org.scalatest" %% "scalatest" % scalaTestVersionForConnectors % "test"
    )
  )

lazy val hive2Tez = (project in file("connectors/hive2-tez"))
  .dependsOn(goldenTables % "test")
  .settings (
    name := "hive2-tez",
    commonSettings,
    skipReleaseSettings,
    Compile / unmanagedJars ++= Seq(
      (hiveAssembly / Compile / packageBin / packageBin).value,
      (hiveTest / Test / packageBin / packageBin).value
    ),
    libraryDependencies ++= Seq(
      "org.apache.hadoop" % "hadoop-client" % hadoopVersionForHive2 % "provided" excludeAll (
        ExclusionRule(organization = "com.google.protobuf")
        ),
      "com.google.protobuf" % "protobuf-java" % "2.5.0",
      "org.apache.hive" % "hive-exec" % hive2Version % "provided" classifier "core" excludeAll(
        ExclusionRule("org.pentaho", "pentaho-aggdesigner-algorithm"),
        ExclusionRule(organization = "org.eclipse.jetty"),
        ExclusionRule(organization = "com.google.protobuf")
      ),
      "org.jodd" % "jodd-core" % "3.5.2",
      "org.apache.hive" % "hive-metastore" % hive2Version % "provided" excludeAll(
        ExclusionRule(organization = "org.eclipse.jetty"),
        ExclusionRule("org.apache.hive", "hive-exec")
      ),
      "org.apache.hadoop" % "hadoop-common" % hadoopVersionForHive2 % "test" classifier "tests",
      "org.apache.hadoop" % "hadoop-mapreduce-client-hs" % hadoopVersionForHive2 % "test",
      "org.apache.hadoop" % "hadoop-mapreduce-client-jobclient" % hadoopVersionForHive2 % "test" classifier "tests",
      "org.apache.hadoop" % "hadoop-yarn-server-tests" % hadoopVersionForHive2 % "test" classifier "tests",
      "org.apache.hive" % "hive-cli" % hive2Version % "test" excludeAll(
        ExclusionRule("ch.qos.logback", "logback-classic"),
        ExclusionRule("org.pentaho", "pentaho-aggdesigner-algorithm"),
        ExclusionRule("org.apache.hive", "hive-exec"),
        ExclusionRule(organization = "org.eclipse.jetty"),
        ExclusionRule(organization = "com.google.protobuf")
      ),
      "org.apache.hadoop" % "hadoop-yarn-common" % hadoopVersionForHive2 % "test",
      "org.apache.hadoop" % "hadoop-yarn-api" % hadoopVersionForHive2 % "test",
      "org.apache.tez" % "tez-mapreduce" % tezVersionForHive2 % "test",
      "org.apache.tez" % "tez-dag" % tezVersionForHive2 % "test",
      "org.apache.tez" % "tez-tests" % tezVersionForHive2 % "test" classifier "tests",
      "com.esotericsoftware" % "kryo-shaded" % "4.0.2" % "test",
      "org.scalatest" %% "scalatest" % scalaTestVersionForConnectors % "test"
    )
  )

/**
 * We want to publish the `standalone` project's shaded JAR (created from the
 * build/sbt standalone/assembly command).
 *
 * However, build/sbt standalone/publish and build/sbt standalone/publishLocal will use the
 * non-shaded JAR from the build/sbt standalone/package command.
 *
 * So, we create an impostor, cosmetic project used only for publishing.
 *
 * build/sbt standaloneCosmetic/package
 * - creates connectors/standalone/target/scala-2.12/delta-standalone-original-shaded_2.12-0.2.1-SNAPSHOT.jar
 *   (this is the shaded JAR we want)
 *
 * build/sbt standaloneCosmetic/publishM2
 * - packages the shaded JAR (above) and then produces:
 * -- .m2/repository/io/delta/delta-standalone_2.12/0.2.1-SNAPSHOT/delta-standalone_2.12-0.2.1-SNAPSHOT.pom
 * -- .m2/repository/io/delta/delta-standalone_2.12/0.2.1-SNAPSHOT/delta-standalone_2.12-0.2.1-SNAPSHOT.jar
 * -- .m2/repository/io/delta/delta-standalone_2.12/0.2.1-SNAPSHOT/delta-standalone_2.12-0.2.1-SNAPSHOT-sources.jar
 * -- .m2/repository/io/delta/delta-standalone_2.12/0.2.1-SNAPSHOT/delta-standalone_2.12-0.2.1-SNAPSHOT-javadoc.jar
 */
lazy val standaloneCosmetic = project
  .dependsOn(storage)
  .settings(
    name := "delta-standalone",
    commonSettings,
    releaseSettings,
    exportJars := true,
    Compile / packageBin := (standaloneParquet / assembly).value,
    libraryDependencies ++= scalaCollectionPar(scalaVersion.value) ++ Seq(
      "org.apache.hadoop" % "hadoop-client" % hadoopVersion % "provided",
      "org.apache.parquet" % "parquet-hadoop" % "1.12.0" % "provided",
      // parquet4s-core dependencies that are not shaded are added with compile scope.
      "com.chuusai" %% "shapeless" % "2.3.4",
      "org.scala-lang.modules" %% "scala-collection-compat" % "2.4.3"
    )
  )

lazy val testStandaloneCosmetic = project.dependsOn(standaloneCosmetic)
  .settings(
    name := "test-standalone-cosmetic",
    commonSettings,
    skipReleaseSettings,
    libraryDependencies ++= Seq(
      "org.apache.hadoop" % "hadoop-client" % hadoopVersion,
      "org.scalatest" %% "scalatest" % scalaTestVersionForConnectors % "test",
    )
  )

/**
 * A test project to verify `ParquetSchemaConverter` APIs are working after the user provides
 * `parquet-hadoop`. We use a separate project because we want to test whether Delta Standlone APIs
 * except `ParquetSchemaConverter` are working without `parquet-hadoop` in testStandaloneCosmetic`.
 */
lazy val testParquetUtilsWithStandaloneCosmetic = project.dependsOn(standaloneCosmetic)
  .settings(
    name := "test-parquet-utils-with-standalone-cosmetic",
    commonSettings,
    skipReleaseSettings,
    libraryDependencies ++= Seq(
      "org.apache.hadoop" % "hadoop-client" % hadoopVersion,
      "org.apache.parquet" % "parquet-hadoop" % "1.12.0" % "provided",
      "org.scalatest" %% "scalatest" % scalaTestVersionForConnectors % "test",
    )
  )

def scalaCollectionPar(version: String) = version match {
  case v if v.startsWith("2.13.") =>
    Seq("org.scala-lang.modules" %% "scala-parallel-collections" % "1.0.4")
  case _ => Seq()
}

/**
 * The public API ParquetSchemaConverter exposes Parquet classes in its methods so we cannot apply
 * shading rules on it. However, sbt-assembly doesn't allow excluding a single file. Hence, we
 * create a separate project to skip the shading.
 */
lazy val standaloneParquet = (project in file("connectors/standalone-parquet"))
  .dependsOn(standaloneWithoutParquetUtils)
  .settings(
    name := "delta-standalone-parquet",
    commonSettings,
    skipReleaseSettings,
    libraryDependencies ++= Seq(
      "org.apache.parquet" % "parquet-hadoop" % "1.12.0" % "provided",
      "org.scalatest" %% "scalatest" % scalaTestVersionForConnectors % "test"
    ),
    assemblyPackageScala / assembleArtifact := false
  )

/** A dummy project to allow `standaloneParquet` depending on the shaded standalone jar. */
lazy val standaloneWithoutParquetUtils = project
  .settings(
    name := "delta-standalone-without-parquet-utils",
    commonSettings,
    skipReleaseSettings,
    exportJars := true,
    Compile / packageBin := (standalone / assembly).value
  )

lazy val standalone = (project in file("connectors/standalone"))
  .dependsOn(storage)
  .dependsOn(goldenTables % "test")
  .settings(
    name := "delta-standalone-original",
    commonSettings,
    skipReleaseSettings,
    // mimaSettings, // TODO(TD): re-enable this
    // When updating any dependency here, we should also review `pomPostProcess` in project
    // `standaloneCosmetic` and update it accordingly.
    libraryDependencies ++= scalaCollectionPar(scalaVersion.value) ++ Seq(
      "org.apache.hadoop" % "hadoop-client" % hadoopVersion % "provided",
      "com.github.mjakubowski84" %% "parquet4s-core" % parquet4sVersion excludeAll (
        ExclusionRule("org.slf4j", "slf4j-api")
        ),
      "com.fasterxml.jackson.module" %% "jackson-module-scala" % "2.12.3",
      "org.json4s" %% "json4s-jackson" % "3.7.0-M11" excludeAll (
        ExclusionRule("com.fasterxml.jackson.core"),
        ExclusionRule("com.fasterxml.jackson.module")
      ),
      "org.scalatest" %% "scalatest" % scalaTestVersionForConnectors % "test",
    ),
    Compile / sourceGenerators += Def.task {
      val file = (Compile / sourceManaged).value / "io" / "delta" / "standalone" / "package.scala"
      IO.write(file,
        s"""package io.delta
           |
           |package object standalone {
           |  val VERSION = "${version.value}"
           |  val NAME = "Delta Standalone"
           |}
           |""".stripMargin)
      Seq(file)
    },

    /**
     * Standalone packaged (unshaded) jar.
     *
     * Build with `build/sbt standalone/package` command.
     * e.g. connectors/standalone/target/scala-2.12/delta-standalone-original-unshaded_2.12-0.2.1-SNAPSHOT.jar
     */
    artifactName := { (sv: ScalaVersion, module: ModuleID, artifact: Artifact) =>
      artifact.name + "-unshaded" + "_" + sv.binary + "-" + module.revision  + "." + artifact.extension
    },

    /**
     * Standalone assembly (shaded) jar. This is what we want to release.
     *
     * Build with `build/sbt standalone/assembly` command.
     * e.g. connectors/standalone/target/scala-2.12/delta-standalone-original-shaded_2.12-0.2.1-SNAPSHOT.jar
     */
    assembly / logLevel := Level.Info,
    assembly / test := {},
    assembly / assemblyJarName := s"${name.value}-shaded_${scalaBinaryVersion.value}-${version.value}.jar",
    // we exclude jars first, and then we shade what is remaining
    assembly / assemblyExcludedJars := {
      val cp = (assembly / fullClasspath).value
      val allowedPrefixes = Set("META_INF", "io", "json4s", "jackson", "paranamer",
        "parquet4s", "parquet-", "audience-annotations", "commons-pool")
      cp.filter { f =>
        !allowedPrefixes.exists(prefix => f.data.getName.startsWith(prefix))
      }
    },
    assembly / assemblyShadeRules := Seq(
      ShadeRule.rename("com.fasterxml.jackson.**" -> "shadedelta.@0").inAll,
      ShadeRule.rename("com.thoughtworks.paranamer.**" -> "shadedelta.@0").inAll,
      ShadeRule.rename("org.json4s.**" -> "shadedelta.@0").inAll,
      ShadeRule.rename("com.github.mjakubowski84.parquet4s.**" -> "shadedelta.@0").inAll,
      ShadeRule.rename("org.apache.commons.pool.**" -> "shadedelta.@0").inAll,
      ShadeRule.rename("org.apache.parquet.**" -> "shadedelta.@0").inAll,
      ShadeRule.rename("shaded.parquet.**" -> "shadedelta.@0").inAll,
      ShadeRule.rename("org.apache.yetus.audience.**" -> "shadedelta.@0").inAll
    ),
    assembly / assemblyMergeStrategy := {
      // Discard `module-info.class` to fix the `different file contents found` error.
      // TODO Upgrade SBT to 1.5 which will do this automatically
      case "module-info.class" => MergeStrategy.discard
      // Discard unused `parquet.thrift` so that we don't conflict the file used by the user
      case "parquet.thrift" => MergeStrategy.discard
      // Discard the jackson service configs that we don't need. These files are not shaded so
      // adding them may conflict with other jackson version used by the user.
      case PathList("META-INF", "services", xs @ _*) => MergeStrategy.discard
      case x =>
        val oldStrategy = (assembly / assemblyMergeStrategy).value
        oldStrategy(x)
    },
    assembly / artifact := {
      val art = (assembly / artifact).value
      art.withClassifier(Some("assembly"))
    },
    addArtifact(assembly / artifact, assembly),

    // Unidoc setting
    unidocSourceFilePatterns += SourceFilePattern("io/delta/standalone/"),
  ).configureUnidoc()


/*
TODO (TD): Tests are failing for some reason
lazy val compatibility = (project in file("connectors/oss-compatibility-tests"))
  // depend on standalone test codes as well
  .dependsOn(standalone % "compile->compile;test->test")
  .dependsOn(spark % "test -> compile")
  .settings(
    name := "compatibility",
    commonSettings,
    skipReleaseSettings,
    libraryDependencies ++= Seq(
      // Test Dependencies
      "io.netty" % "netty-buffer"  % "4.1.63.Final" % "test",
      "org.scalatest" %% "scalatest" % "3.1.0" % "test",
      "commons-io" % "commons-io" % "2.8.0" % "test",
      "org.apache.spark" %% "spark-sql" % sparkVersion % "test",
      "org.apache.spark" %% "spark-catalyst" % sparkVersion % "test" classifier "tests",
      "org.apache.spark" %% "spark-core" % sparkVersion % "test" classifier "tests",
      "org.apache.spark" %% "spark-sql" % sparkVersion % "test" classifier "tests",
    )
  )
 */

lazy val goldenTables = (project in file("connectors/golden-tables"))
  .dependsOn(spark % "test") // depends on delta-spark
  .settings(
    name := "golden-tables",
    commonSettings,
    skipReleaseSettings,
    libraryDependencies ++= Seq(
      // Test Dependencies
      "org.scalatest" %% "scalatest" % scalaTestVersion % "test",
      "commons-io" % "commons-io" % "2.8.0" % "test",
      "org.apache.spark" %% "spark-sql" % sparkVersion % "test",
      "org.apache.spark" %% "spark-catalyst" % sparkVersion % "test" classifier "tests",
      "org.apache.spark" %% "spark-core" % sparkVersion % "test" classifier "tests",
      "org.apache.spark" %% "spark-sql" % sparkVersion % "test" classifier "tests"
    )
  )

def sqlDeltaImportScalaVersion(scalaBinaryVersion: String): String = {
  scalaBinaryVersion match {
    // sqlDeltaImport doesn't support 2.11. We return 2.12 so that we can resolve the dependencies
    // but we will not publish sqlDeltaImport with Scala 2.11.
    case "2.11" => "2.12"
    case _ => scalaBinaryVersion
  }
}

lazy val sqlDeltaImport = (project in file("connectors/sql-delta-import"))
  .dependsOn(spark)
  .settings (
    name := "sql-delta-import",
    commonSettings,
    skipReleaseSettings,
    publishArtifact := scalaBinaryVersion.value != "2.11",
    Test / publishArtifact := false,
    libraryDependencies ++= Seq(
      "io.netty" % "netty-buffer"  % "4.1.63.Final" % "test",
      "org.apache.spark" % ("spark-sql_" + sqlDeltaImportScalaVersion(scalaBinaryVersion.value)) % sparkVersion % "provided",
      "org.rogach" %% "scallop" % "3.5.1",
      "org.scalatest" %% "scalatest" % scalaTestVersionForConnectors % "test",
      "com.h2database" % "h2" % "1.4.200" % "test",
      "org.apache.spark" % ("spark-catalyst_" + sqlDeltaImportScalaVersion(scalaBinaryVersion.value)) % sparkVersion % "test",
      "org.apache.spark" % ("spark-core_" + sqlDeltaImportScalaVersion(scalaBinaryVersion.value)) % sparkVersion % "test",
      "org.apache.spark" % ("spark-sql_" + sqlDeltaImportScalaVersion(scalaBinaryVersion.value)) % sparkVersion % "test"
    )
  )

def flinkScalaVersion(scalaBinaryVersion: String): String = {
  scalaBinaryVersion match {
    // Flink doesn't support 2.13. We return 2.12 so that we can resolve the dependencies but we
    // will not publish Flink connector with Scala 2.13.
    case "2.13" => "2.12"
    case _ => scalaBinaryVersion
  }
}

lazy val flink = (project in file("connectors/flink"))
  .dependsOn(standaloneCosmetic % "provided")
  .settings (
    name := "delta-flink",
    commonSettings,
    releaseSettings,
    publishArtifact := scalaBinaryVersion.value == "2.12", // only publish once
    autoScalaLibrary := false, // exclude scala-library from dependencies
    Test / publishArtifact := false,
    pomExtra :=
      <url>https://github.com/delta-io/connectors</url>
        <scm>
          <url>git@github.com:delta-io/connectors.git</url>
          <connection>scm:git:git@github.com:delta-io/connectors.git</connection>
        </scm>
        <developers>
          <developer>
            <id>pkubit-g</id>
            <name>Paweł Kubit</name>
            <url>https://github.com/pkubit-g</url>
          </developer>
          <developer>
            <id>kristoffSC</id>
            <name>Krzysztof Chmielewski</name>
            <url>https://github.com/kristoffSC</url>
          </developer>
        </developers>,
    crossPaths := false,
    libraryDependencies ++= Seq(
      "org.apache.flink" % "flink-parquet" % flinkVersion % "provided",
      "org.apache.flink" % "flink-table-common" % flinkVersion % "provided",
      "org.apache.hadoop" % "hadoop-client" % hadoopVersion % "provided",
      "org.apache.flink" % "flink-connector-files" % flinkVersion % "provided",
      "org.apache.flink" % "flink-table-runtime" % flinkVersion % "provided",
      "org.apache.flink" % "flink-scala_2.12" % flinkVersion % "provided",
      "org.apache.flink" % "flink-connector-hive_2.12" % flinkVersion % "provided",
      "org.apache.flink" % "flink-table-planner_2.12" % flinkVersion % "provided",

      "org.apache.flink" % "flink-connector-files" % flinkVersion % "test" classifier "tests",
      "org.apache.flink" % "flink-runtime-web" % flinkVersion % "test",
      "org.apache.flink" % "flink-sql-gateway-api" % flinkVersion % "test",
      "org.apache.flink" % "flink-connector-test-utils" % flinkVersion % "test",
      "org.apache.flink" % "flink-clients" % flinkVersion % "test",
      "org.apache.flink" % "flink-test-utils" % flinkVersion % "test",
      "org.apache.hadoop" % "hadoop-common" % hadoopVersion % "test" classifier "tests",
      "org.mockito" % "mockito-inline" % "4.11.0" % "test",
      "net.aichler" % "jupiter-interface" % JupiterKeys.jupiterVersion.value % Test,
      "org.junit.vintage" % "junit-vintage-engine" % "5.8.2" % "test",
      "org.mockito" % "mockito-junit-jupiter" % "4.11.0" % "test",
      "org.junit.jupiter" % "junit-jupiter-params" % "5.8.2" % "test",
      "io.github.artsok" % "rerunner-jupiter" % "2.1.6" % "test",

      // Exclusions due to conflicts with Flink's libraries from table planer, hive, calcite etc.
      "org.apache.hive" % "hive-metastore" % "3.1.2" % "test" excludeAll(
        ExclusionRule("org.apache.avro", "avro"),
        ExclusionRule("org.slf4j", "slf4j-log4j12"),
        ExclusionRule("org.pentaho"),
        ExclusionRule("org.apache.hbase"),
        ExclusionRule("org.apache.hbase"),
        ExclusionRule("co.cask.tephra"),
        ExclusionRule("com.google.code.findbugs", "jsr305"),
        ExclusionRule("org.eclipse.jetty.aggregate", "module: 'jetty-all"),
        ExclusionRule("org.eclipse.jetty.orbit", "javax.servlet"),
        ExclusionRule("org.apache.parquet", "parquet-hadoop-bundle"),
        ExclusionRule("com.tdunning", "json"),
        ExclusionRule("javax.transaction", "transaction-api"),
        ExclusionRule("'com.zaxxer", "HikariCP"),
      ),
      // Exclusions due to conflicts with Flink's libraries from table planer, hive, calcite etc.
      "org.apache.hive" % "hive-exec" % "3.1.2" % "test" classifier "core" excludeAll(
        ExclusionRule("'org.apache.avro", "avro"),
        ExclusionRule("org.slf4j", "slf4j-log4j12"),
        ExclusionRule("org.pentaho"),
        ExclusionRule("com.google.code.findbugs", "jsr305"),
        ExclusionRule("org.apache.calcite.avatica"),
        ExclusionRule("org.apache.calcite"),
        ExclusionRule("org.apache.hive", "hive-llap-tez"),
        ExclusionRule("org.apache.logging.log4j"),
        ExclusionRule("com.google.protobuf", "protobuf-java"),
      ),
    ),
    // generating source java class with version number to be passed during commit to the DeltaLog as engine info
    // (part of transaction's metadata)
    Compile / sourceGenerators += Def.task {
      val file = (Compile / sourceManaged).value / "io" / "delta" / "flink" / "internal" / "Meta.java"
      IO.write(file,
        s"""package io.delta.flink.internal;
           |
           |final public class Meta {
           |  public static final String FLINK_VERSION = "${flinkVersion}";
           |  public static final String CONNECTOR_VERSION = "${version.value}";
           |}
           |""".stripMargin)
      Seq(file)
    },

    // Unidoc settings
    unidocSourceFilePatterns += SourceFilePattern("io/delta/flink/"),
  ).configureUnidoc()

/**
 * Get list of python files and return the mapping between source files and target paths
 * in the generated package JAR.
 */
def listPythonFiles(pythonBase: File): Seq[(File, String)] = {
  val pythonExcludeDirs = pythonBase / "lib" :: pythonBase / "doc" :: pythonBase / "bin" :: Nil
  import scala.collection.JavaConverters._
  val pythonFiles = Files.walk(pythonBase.toPath).iterator().asScala
    .map { path => path.toFile() }
    .filter { file => file.getName.endsWith(".py") && ! file.getName.contains("test") }
    .filter { file => ! pythonExcludeDirs.exists { base => IO.relativize(base, file).nonEmpty} }
    .toSeq

  pythonFiles pair Path.relativeTo(pythonBase)
}

ThisBuild / parallelExecution := false

val createTargetClassesDir = taskKey[Unit]("create target classes dir")

/*
 ******************
 * Project groups *
 ******************
 */

// Don't use these groups for any other projects
lazy val sparkGroup = project
  .aggregate(spark, contribs, storage, storageS3DynamoDB, iceberg)
  .settings(
    // crossScalaVersions must be set to Nil on the aggregating project
    crossScalaVersions := Nil,
    publishArtifact := false,
    publish / skip := false,
  )

lazy val kernelGroup = project
  .aggregate(kernelApi, kernelDefault)
  .settings(
    // crossScalaVersions must be set to Nil on the aggregating project
    crossScalaVersions := Nil,
    publishArtifact := false,
    publish / skip := false,
    unidocSourceFilePatterns := {
      (kernelApi / unidocSourceFilePatterns).value.scopeToProject(kernelApi) ++
      (kernelDefault / unidocSourceFilePatterns).value.scopeToProject(kernelDefault)
    }
  ).configureUnidoc(docTitle = "Delta Kernel")

/*
 ***********************
 * ScalaStyle settings *
 ***********************
 */
ThisBuild / scalastyleConfig := baseDirectory.value / "scalastyle-config.xml"

lazy val compileScalastyle = taskKey[Unit]("compileScalastyle")
lazy val testScalastyle = taskKey[Unit]("testScalastyle")

lazy val scalaStyleSettings = Seq(
  compileScalastyle := (Compile / scalastyle).toTask("").value,

  Compile / compile := ((Compile / compile) dependsOn compileScalastyle).value,

  testScalastyle := (Test / scalastyle).toTask("").value,

  Test / test := ((Test / test) dependsOn testScalastyle).value
)

/*
 ********************
 *  MIMA settings   *
 ********************
 */

/**
 * @return tuple of (major, minor, patch) versions extracted from a version string.
 *         e.g. "1.2.3" would return (1, 2, 3)
 */
def getMajorMinorPatch(versionStr: String): (Int, Int, Int) = {
  implicit def extractInt(str: String): Int = {
    """\d+""".r.findFirstIn(str).map(java.lang.Integer.parseInt).getOrElse {
      throw new Exception(s"Could not extract version number from $str in $version")
    }
  }

  versionStr.split("\\.").toList match {
    case majorStr :: minorStr :: patchStr :: _ =>
      (majorStr, minorStr, patchStr)
    case _ => throw new Exception(s"Could not parse version for $version.")
  }
}

def getPrevName(currentVersion: String): String = {
  val (major, minor, patch) = getMajorMinorPatch(currentVersion)
  // name change in version 3.0.0, so versions > 3.0.0 should have delta-spark are prev version.
  if (major >= 3 && (minor > 0 || patch > 0)) "delta-spark" else "delta-core"
}

def getPrevVersion(currentVersion: String): String = {
  val (major, minor, patch) = getMajorMinorPatch(currentVersion)

  val lastVersionInMajorVersion = Map(
    0 -> "0.8.0",
    1 -> "1.2.1",
    2 -> "2.4.0"
  )
  if (minor == 0) {  // 1.0.0 or 2.0.0 or 3.0.0
    lastVersionInMajorVersion.getOrElse(major - 1, {
      throw new Exception(s"Last version of ${major - 1}.x.x not configured.")
    })
  } else if (patch == 0) {
    s"$major.${minor - 1}.0"      // 1.1.0 -> 1.0.0
  } else {
    s"$major.$minor.${patch - 1}" // 1.1.1 -> 1.1.0
  }
}

lazy val mimaSettings = Seq(
  Test / test := ((Test / test) dependsOn mimaReportBinaryIssues).value,
  mimaPreviousArtifacts :=
    Set("io.delta" %% getPrevName(version.value) %  getPrevVersion(version.value)),
  mimaBinaryIssueFilters ++= MimaExcludes.ignoredABIProblems
)

/*
 ********************
 * Release settings *
 ********************
 */
import ReleaseTransformations._

lazy val skipReleaseSettings = Seq(
  publishArtifact := false,
  publish / skip := true
)


// Release settings for artifact that contains only Java source code
lazy val javaOnlyReleaseSettings = releaseSettings ++ Seq(
  // drop off Scala suffix from artifact names
  crossPaths := false,

  // we publish jars for each scalaVersion in crossScalaVersions. however, we only need to publish
  // one java jar. thus, only do so when the current scala version == default scala version
  publishArtifact := {
    val (expMaj, expMin, _) = getMajorMinorPatch(default_scala_version)
    s"$expMaj.$expMin" == scalaBinaryVersion.value
  },

  // exclude scala-library from dependencies in generated pom.xml
  autoScalaLibrary := false,
)

lazy val releaseSettings = Seq(
  publishMavenStyle := true,
  publishArtifact := true,
  Test / publishArtifact := false,
  releasePublishArtifactsAction := PgpKeys.publishSigned.value,
  releaseCrossBuild := true,
  pgpPassphrase := sys.env.get("PGP_PASSPHRASE").map(_.toArray),

  // TODO: This isn't working yet ...
  sonatypeProfileName := "io.delta", // sonatype account domain name prefix / group ID
  credentials += Credentials(
    "Sonatype Nexus Repository Manager",
    "oss.sonatype.org",
    sys.env.getOrElse("SONATYPE_USERNAME", ""),
    sys.env.getOrElse("SONATYPE_PASSWORD", "")
  ),
  publishTo := {
    val nexus = "https://oss.sonatype.org/"
    if (isSnapshot.value) {
      Some("snapshots" at nexus + "content/repositories/snapshots")
    } else {
      Some("releases"  at nexus + "service/local/staging/deploy/maven2")
    }
  },
  licenses += ("Apache-2.0", url("http://www.apache.org/licenses/LICENSE-2.0")),
  pomExtra :=
    <url>https://delta.io/</url>
      <scm>
        <url>git@github.com:delta-io/delta.git</url>
        <connection>scm:git:git@github.com:delta-io/delta.git</connection>
      </scm>
      <developers>
        <developer>
          <id>marmbrus</id>
          <name>Michael Armbrust</name>
          <url>https://github.com/marmbrus</url>
        </developer>
        <developer>
          <id>brkyvz</id>
          <name>Burak Yavuz</name>
          <url>https://github.com/brkyvz</url>
        </developer>
        <developer>
          <id>jose-torres</id>
          <name>Jose Torres</name>
          <url>https://github.com/jose-torres</url>
        </developer>
        <developer>
          <id>liwensun</id>
          <name>Liwen Sun</name>
          <url>https://github.com/liwensun</url>
        </developer>
        <developer>
          <id>mukulmurthy</id>
          <name>Mukul Murthy</name>
          <url>https://github.com/mukulmurthy</url>
        </developer>
        <developer>
          <id>tdas</id>
          <name>Tathagata Das</name>
          <url>https://github.com/tdas</url>
        </developer>
        <developer>
          <id>zsxwing</id>
          <name>Shixiong Zhu</name>
          <url>https://github.com/zsxwing</url>
        </developer>
        <developer>
          <id>scottsand-db</id>
          <name>Scott Sandre</name>
          <url>https://github.com/scottsand-db</url>
        </developer>
        <developer>
          <id>windpiger</id>
          <name>Jun Song</name>
          <url>https://github.com/windpiger</url>
        </developer>
      </developers>
)

// Looks like some of release settings should be set for the root project as well.
publishArtifact := false  // Don't release the root project
publish / skip := true
publishTo := Some("snapshots" at "https://oss.sonatype.org/content/repositories/snapshots")
releaseCrossBuild := false  // Don't use sbt-release's cross facility
releaseProcess := Seq[ReleaseStep](
  checkSnapshotDependencies,
  inquireVersions,
  runTest,
  setReleaseVersion,
  commitReleaseVersion,
  tagRelease,
  releaseStepCommandAndRemaining("+publishSigned"),
  // Do NOT use `sonatypeBundleRelease` - it will actually release to Maven! We want to do that
  // manually.
  //
  // Do NOT use `sonatypePromote` - it will promote the closed staging repository (i.e. sync to
  //                                Maven central)
  //
  // See https://github.com/xerial/sbt-sonatype#publishing-your-artifact.
  //
  // - sonatypePrepare: Drop the existing staging repositories (if exist) and create a new staging
  //                    repository using sonatypeSessionName as a unique key
  // - sonatypeBundleUpload: Upload your local staging folder contents to a remote Sonatype
  //                         repository
  // - sonatypeClose: closes your staging repository at Sonatype. This step verifies Maven central
  //                  sync requirement, GPG-signature, javadoc and source code presence, pom.xml
  //                  settings, etc
  // TODO: this isn't working yet
  // releaseStepCommand("sonatypePrepare; sonatypeBundleUpload; sonatypeClose"),
  setNextVersion,
  commitNextVersion
)<|MERGE_RESOLUTION|>--- conflicted
+++ resolved
@@ -211,21 +211,18 @@
       "junit" % "junit" % "4.11" % "test",
       "com.novocode" % "junit-interface" % "0.11" % "test"
     ),
-<<<<<<< HEAD
-
-    // Unidoc settings
-    unidocSourceFilePatterns := Seq(SourceFilePattern("io/delta/kernel/")),
-  ).configureUnidoc(docTitle = "Delta Kernel")
-=======
+
     // Can be run explicitly via: build/sbt $module/checkstyle
     // Will automatically be run during compilation (e.g. build/sbt compile)
     // and during tests (e.g. build/sbt test)
     checkstyleConfigLocation := CheckstyleConfigLocation.File("kernel/dev/checkstyle.xml"),
     checkstyleSeverityLevel := Some(CheckstyleSeverityLevel.Error),
     (Compile / checkstyle) := (Compile / checkstyle).triggeredBy(Compile / compile).value,
-    (Test / checkstyle) := (Test / checkstyle).triggeredBy(Test / compile).value
-  )
->>>>>>> 115abb3a
+    (Test / checkstyle) := (Test / checkstyle).triggeredBy(Test / compile).value,
+
+    // Unidoc settings
+    unidocSourceFilePatterns := Seq(SourceFilePattern("io/delta/kernel/")),
+  ).configureUnidoc(docTitle = "Delta Kernel")
 
 lazy val kernelDefault = (project in file("kernel/kernel-default"))
   .dependsOn(kernelApi)
@@ -245,21 +242,18 @@
       "junit" % "junit" % "4.11" % "test",
       "com.novocode" % "junit-interface" % "0.11" % "test"
     ),
-<<<<<<< HEAD
-
-    // Unidoc settings
-    unidocSourceFilePatterns += SourceFilePattern("io/delta/kernel/"),
-  ).configureUnidoc(docTitle = "Delta Kernel Defaults")
-=======
+
     // Can be run explicitly via: build/sbt $module/checkstyle
     // Will automatically be run during compilation (e.g. build/sbt compile)
     // and during tests (e.g. build/sbt test)
     checkstyleConfigLocation := CheckstyleConfigLocation.File("kernel/dev/checkstyle.xml"),
     checkstyleSeverityLevel := Some(CheckstyleSeverityLevel.Error),
     (Compile / checkstyle) := (Compile / checkstyle).triggeredBy(Compile / compile).value,
-    (Test / checkstyle) := (Test / checkstyle).triggeredBy(Test / compile).value
-  )
->>>>>>> 115abb3a
+    (Test / checkstyle) := (Test / checkstyle).triggeredBy(Test / compile).value,
+
+      // Unidoc settings
+    unidocSourceFilePatterns += SourceFilePattern("io/delta/kernel/"),
+  ).configureUnidoc(docTitle = "Delta Kernel Defaults")
 
 // TODO javastyle tests
 // TODO unidoc
